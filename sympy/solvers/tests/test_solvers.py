--- conflicted
+++ resolved
@@ -1,11 +1,7 @@
 from sympy import (Matrix, Symbol, solve, exp, log, cos, acos, Rational, Eq,
     sqrt, oo, LambertW, pi, I, sin, asin, Function, diff, Derivative, symbols,
-<<<<<<< HEAD
-    S, sympify, var, simplify, Integral, sstr, Interval, And, Or, Lt, Gt,
-    Assume, Q, re, im)
-=======
-    S, sympify, var, simplify, Integral, sstr, Wild, solve_linear)
->>>>>>> 310a3e51
+    S, sympify, var, simplify, Integral, sstr, Wild, solve_linear, Interval,
+    And, Or, Lt, Gt, Assume, Q, re, im)
 
 from sympy.solvers import solve_linear_system, solve_linear_system_LU,dsolve,\
      tsolve
@@ -150,7 +146,7 @@
         set(['0.010', '-9.5 + 2.8*I', '0', '-9.5 - 2.8*I'])
 
 def test_solve_polynomial_cv_1b():
-    x, a = symbols('x,a')
+    x, a = symbols('x a')
 
     assert set(solve(4*x*(1 - a*x**(S(1)/2)), x)) == set([S(0), 1/a**2])
     assert set(solve(x * (x**(S(1)/3) - 3), x)) == set([S(0), S(27)])
@@ -309,18 +305,8 @@
     e = F.diff(x)
     assert solve(e, f(x).diff(x)) == [(2-x)/f(x)]
 
-<<<<<<< HEAD
-def test_solve_inequalities():
-    system = [Lt(x**2 - 2, 0), Gt(x**2 - 1, 0)]
-
-    assert solve(system) == \
-        And(Or(And(Lt(-sqrt(2), re(x)), Lt(re(x), -1)),
-               And(Lt(1, re(x)), Lt(re(x), sqrt(2)))), Eq(im(x), 0))
-    assert solve(system, assume=Assume(x, Q.real)) == \
-        Or(And(Lt(-sqrt(2), x), Lt(x, -1)), And(Lt(1, x), Lt(x, sqrt(2))))
-=======
 def test_solve_linear():
-    x, y = symbols('xy')
+    x, y = symbols('x y')
     w = Wild('w')
     assert solve_linear(x, x) == (0, 1)
     assert solve_linear(x, y - 2*x) in [(x, y/3), (y, 3*x)]
@@ -334,4 +320,12 @@
            (y, -2 - cos(x)**2 - sin(x)**2)
     assert solve_linear(cos(x)**2 + sin(x)**2 + 2 + y, x=[x]) == \
            (2 + y + cos(x)**2 + sin(x)**2, 1)
->>>>>>> 310a3e51
+
+def test_solve_inequalities():
+    system = [Lt(x**2 - 2, 0), Gt(x**2 - 1, 0)]
+
+    assert solve(system) == \
+        And(Or(And(Lt(-sqrt(2), re(x)), Lt(re(x), -1)),
+               And(Lt(1, re(x)), Lt(re(x), sqrt(2)))), Eq(im(x), 0))
+    assert solve(system, assume=Assume(x, Q.real)) == \
+        Or(And(Lt(-sqrt(2), x), Lt(x, -1)), And(Lt(1, x), Lt(x, sqrt(2))))