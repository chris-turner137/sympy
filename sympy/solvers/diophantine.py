from __future__ import print_function, division

from sympy import (degree_list, Poly, igcd, divisors, sign, symbols, S, Integer, Wild, Symbol, factorint,
    Add, Mul, solve, ceiling, floor, sqrt, sympify, Subs, ilcm, Matrix, factor_list, perfect_power,
    isprime, nextprime, integer_nthroot, Expr, Pow)

from sympy.simplify.simplify import rad_rationalize, _mexpand
from sympy.ntheory.modular import solve_congruence
from sympy.utilities import default_sort_key, numbered_symbols
from sympy.core.numbers import igcdex
from sympy.ntheory.residue_ntheory import sqrt_mod
from sympy.core.compatibility import xrange
<<<<<<< HEAD
from sympy.core.relational import Eq
=======
from sympy.solvers.solvers import check_assumptions
>>>>>>> 8d8617e5

__all__ = ['diophantine', 'diop_solve', 'classify_diop', 'diop_linear', 'base_solution_linear',
'diop_quadratic', 'diop_DN', 'cornacchia', 'diop_bf_DN', 'transformation_to_DN', 'find_DN',
'diop_ternary_quadratic',  'square_factor', 'descent', 'diop_general_pythagorean',
'diop_general_sum_of_squares', 'partition', 'sum_of_three_squares', 'sum_of_four_squares']


def diophantine(eq, param=symbols("t", integer=True)):
    """
    Simplify the solution procedure of diophantine equation ``eq`` by
    converting it into a product of terms which should equal zero.

    For example, when solving, `x^2 - y^2 = 0` this is treated as
    `(x + y)(x - y) = 0` and `x+y = 0` and `x-y = 0` are solved independently
    and combined. Each term is solved by calling ``diop_solve()``.

    Output of ``diophantine()`` is a set of tuples. Each tuple represents a
    solution of the input equation. In a tuple, solution for each variable is
    listed according to the alphabetic order of input variables. i.e. if we have
    an equation with two variables `a` and `b`, first element of the tuple will
    give the solution for `a` and the second element will give the solution for
    `b`.

    Usage
    =====

    ``diophantine(eq, t)``: Solve the diophantine equation ``eq``.
    ``t`` is the parameter to be used by ``diop_solve()``.

    Details
    =======

    ``eq`` should be an expression which is assumed to be zero.
    ``t`` is the parameter to be used in the solution.

    Examples
    ========

    >>> from sympy.solvers.diophantine import diophantine
    >>> from sympy.abc import x, y, z
    >>> diophantine(x**2 - y**2)
    set([(-t, -t), (t, -t)])

    #>>> diophantine(x*(2*x + 3*y - z))
    #set([(0, n1, n2), (3*t - z, -2*t + z, z)])
    #>>> diophantine(x**2 + 3*x*y + 4*x)
    #set([(0, n1), (3*t - 4, -t)])

    See Also
    ========

    diop_solve()
    """
    if isinstance(eq, Eq):
        eq = eq.lhs - eq.rhs

    eq = Poly(eq).as_expr()
    if not eq.is_polynomial() or eq.is_number:
        raise TypeError("Equation input format not supported")

    var = list(eq.expand(force=True).free_symbols)
    var.sort(key=default_sort_key)

    terms = factor_list(eq)[1]

    sols = set([])

    for term in terms:

        base = term[0]

        var_t, jnk, eq_type = classify_diop(base)
        solution = diop_solve(base, param)

        if eq_type in ["linear", "homogeneous_ternary_quadratic", "general_pythagorean"]:
            if merge_solution(var, var_t, solution) != ():
                sols.add(merge_solution(var, var_t, solution))

        elif eq_type in ["binary_quadratic",  "general_sum_of_squares", "univariate"]:
            for sol in solution:
                if merge_solution(var, var_t, sol) != ():
                    sols.add(merge_solution(var, var_t, sol))

    return sols


def merge_solution(var, var_t, solution):
    """
    This is used to construct the full solution from the solutions of sub
    equations.

    For example when solving the equation `(x - y)(x^2 + y^2 - z^2) = 0`,
    solutions for each of the equations `x-y = 0` and `x^2 + y^2 - z^2` are
    found independently. Solutions for `x - y = 0` are `(x, y) = (t, t)`. But
    we should introduce a value for z when we output the solution for the
    original equation. This function converts `(t, t)` into `(t, t, n_{1})`
    where `n_{1}` is an integer parameter.
    """
<<<<<<< HEAD
=======
    # currently more than 3 parameters are not required.
    n1, n2, n3 = symbols("n1, n2, n3", integer=True)
    params = [n1, n2, n3]

>>>>>>> 8d8617e5
    l = []

<<<<<<< HEAD
    if None in solution:
        return ()

    solution = iter(solution)
    params = numbered_symbols("n", Integer=True, start=1)

    for v in var:
        if v in var_t:
            l.append(next(solution))
        else:
            l.append(next(params))
=======
    if None not in solution:
        for v in var:
            if v in var_t:
                l.append(solution[count1])
                count1 = count1 + 1
            else:
                l.append(params[count2])
                count2 = count2 + 1
>>>>>>> 8d8617e5

    for val, symb in zip(l, var):
        if check_assumptions(val, **symb.assumptions0) is False:
            return tuple()

    return tuple(l)


def diop_solve(eq, param=symbols("t", integer=True)):
    """
    Solves the diophantine equation ``eq``.

    Similar to ``diophantine()`` but doesn't try to factor ``eq`` as latter
    does. Uses ``classify_diop()`` to determine the type of the eqaution and
    calls the appropriate solver function.

    Usage
    =====

    ``diop_solve(eq, t)``: Solve diophantine equation, ``eq`` using ``t``
    as a parameter if needed.

    Details
    =======

    ``eq`` should be an expression which is assumed to be zero.
    ``t`` is a parameter to be used in the solution.

    Examples
    ========

    >>> from sympy.solvers.diophantine import diop_solve
    >>> from sympy.abc import x, y, z, w
    >>> diop_solve(2*x + 3*y - 5)
    (3*t - 5, -2*t + 5)
    >>> diop_solve(4*x + 3*y -4*z + 5)
    (3*t + 4*z - 5, -4*t - 4*z + 5,  z)
    >>> diop_solve(x + 3*y - 4*z + w -6)
    (t, -t - 3*y + 4*z + 6, y, z)
    >>> diop_solve(x**2 + y**2 - 5)
    set([(-2, -1), (-2, 1), (2, -1), (2, 1)])

    See Also
    ========

    diophantine()
    """
    var, coeff, eq_type = classify_diop(eq)

    if eq_type == "linear":
        return _diop_linear(var, coeff, param)

    elif eq_type == "binary_quadratic":
        return _diop_quadratic(var, coeff, param)

    elif eq_type == "homogeneous_ternary_quadratic":
        x_0, y_0, z_0 = _diop_ternary_quadratic(var, coeff)
        return _parametrize_ternary_quadratic((x_0, y_0, z_0), var, coeff)

    elif eq_type == "general_pythagorean":
        return _diop_general_pythagorean(var, coeff, param)

    elif eq_type == "univariate":
        l = solve(eq)
        s = set([])

        for soln in l:
            if isinstance(soln, Integer):
                s.add((soln,))
        return s

    elif eq_type == "general_sum_of_squares":
        return _diop_general_sum_of_squares(var, coeff)


def classify_diop(eq):
    """
    Helper routine used by diop_solve() to find the type of the ``eq`` etc.

    Returns a tuple containing the type of the diophantine equation along with
    the variables(free symbols) and their coefficients. Variables are returned
    as a list and coefficients are returned as a dict with the key being the
    respective term and the constant term is keyed to Integer(1). Type is an
    element in the set {"linear", "binary_quadratic", "general_pythagorean",
    "homogeneous_ternary_quadratic", "univariate", "general_sum_of_squares"}

    Usage
    =====

    ``classify_diop(eq)``: Return variables, coefficients and type of the
    ``eq``.

    Details
    =======

    ``eq`` should be an expression which is assumed to be zero.

    Examples
    ========

    >>> from sympy.solvers.diophantine import classify_diop
    >>> from sympy.abc import x, y, z, w, t
    >>> classify_diop(4*x + 6*y - 4)
    ([x, y], {1: -4, x: 4, y: 6}, 'linear')
    >>> classify_diop(x + 3*y -4*z + 5)
    ([x, y, z], {1: 5, x: 1, y: 3, z: -4}, 'linear')
    >>> classify_diop(x**2 + y**2 - x*y + x + 5)
    ([x, y], {1: 5, x: 1, x**2: 1, y: 0, y**2: 1, x*y: -1}, 'binary_quadratic')
    """
    eq = eq.expand(force=True)
    var = list(eq.free_symbols)
    var.sort(key=default_sort_key)

    coeff = {}
    diop_type = None

    coeff = dict([reversed(t.as_independent(*var)) for t in eq.args])
    for v in coeff:
        if not isinstance(coeff[v], Integer):
            raise TypeError("Coefficients should be Integers")

    if len(var) == 1:
        diop_type = "univariate"
    elif Poly(eq).total_degree() == 1:
        diop_type = "linear"
    elif Poly(eq).total_degree() == 2 and len(var) == 2:
        diop_type = "binary_quadratic"
        x, y = var[:2]

        if isinstance(eq, Mul):
            coeff = {x**2: 0, x*y: eq.args[0], y**2: 0, x: 0, y: 0, Integer(1): 0}
        else:
            for term in [x**2, y**2, x*y, x, y, Integer(1)]:
                if term not in coeff.keys():
                    coeff[term] = Integer(0)

    elif Poly(eq).total_degree() == 2 and len(var) == 3 and Integer(1) not in coeff.keys():
        for v in var:
            if v in coeff.keys():
                diop_type = "inhomogeneous_ternary_quadratic"
                break
        else:
            diop_type = "homogeneous_ternary_quadratic"

            x, y, z = var[:3]

            for term in [x**2, y**2, z**2, x*y, y*z, x*z]:
                if term not in coeff.keys():
                    coeff[term] = Integer(0)

    elif Poly(eq).degree() == 2 and len(var) >= 3:

        for v in var:
            if v in coeff.keys():
                diop_type = "inhomogeneous_general_quadratic"
                break

        else:
            if Integer(1) in coeff.keys():
                constant_term = True
            else:
                constant_term = False

            non_square_degree_2_terms = False
            for v in var:
                for u in var:
                    if u != v and u*v in coeff.keys():
                        non_square_degree_2_terms = True
                        break
                if non_square_degree_2_terms:
                    break

            if constant_term and non_square_degree_2_terms:
                diop_type = "inhomogeneous_general_quadratic"

            elif constant_term and not non_square_degree_2_terms:
                for v in var:
                    if coeff[v**2] != 1:
                        break
                else:
                    diop_type = "general_sum_of_squares"

            elif not constant_term and non_square_degree_2_terms:
                diop_type = "homogeneous_general_quadratic"

            else:
                coeff_sign_sum = 0

                for v in var:
                    if not isinstance(sqrt(abs(Integer(coeff[v**2]))), Integer):
                        break
                    coeff_sign_sum = coeff_sign_sum + sign(coeff[v**2])
                else:
                    if abs(coeff_sign_sum) == len(var) - 2 and not constant_term:
                        diop_type = "general_pythagorean"

    elif Poly(eq).total_degree() == 3 and len(var) == 2:

        x, y = var[:2]
        diop_type = "cubic_thue"

        for term in [x**3, x**2*y, x*y**2, y**3, Integer(1)]:
            if term not in coeff.keys():
                coeff[term] == Integer(0)

    if diop_type is not None:
        return var, coeff, diop_type
    else:
        raise NotImplementedError("Still not implemented")


def diop_linear(eq, param=symbols("t", integer=True)):
    """
    Solves linear diophantine equations.

    A linear diophantine equation is an equation of the form `a_{1}x_{1} +
    a_{2}x_{2} + .. + a_{n}x_{n} = 0` where `a_{1}, a_{2}, ..a_{n}` are
    integer constants and `x_{1}, x_{2}, ..x_{n}` are integer variables.

    Usage
    =====

    ``diop_linear(eq)``: Returns a tuple containing solutions to the
    diophantine equation ``eq``. Values in the tuple is arranged in the same
    order as the sorted variables.

    Details
    =======

    ``eq`` is a linear diophantine equation which is assumed to be zero.
    ``param`` is the parameter to be used in the solution.

    Examples
    ========

    >>> from sympy.solvers.diophantine import diop_linear
    >>> from sympy.abc import x, y, z, t
    >>> from sympy import Integer
    >>> diop_linear(2*x - 3*y - 5) #solves equation 2*x - 3*y -5 = 0
    (-3*t - 5, -2*t - 5)

    Here x = -3*t - 5 and y = -2*t - 5

    >>> diop_linear(2*x - 3*y - 4*z -3)
    (-3*t - 4*z - 3, -2*t - 4*z - 3,  z)

    See Also
    ========

    diop_quadratic(), diop_ternary_quadratic(), diop_general_pythagorean(),
    diop_general_sum_of_squares()
    """
    var, coeff, diop_type = classify_diop(eq)

    if diop_type == "linear":
        return _diop_linear(var, coeff, param)


def _diop_linear(var, coeff, param):

    x, y = var[:2]
    a = coeff[x]
    b = coeff[y]

    if len(var) == len(coeff):
        c = 0
    else:
        c = -coeff[Integer(1)]

    if len(var) == 2:
        sol_x, sol_y = base_solution_linear(c, a, b, param)
        return (sol_x, sol_y)

    elif len(var) > 2:
        X = []
        Y = []

        for v in var[2:]:
            sol_x, sol_y  = base_solution_linear(-coeff[v], a, b)
            X.append(sol_x*v)
            Y.append(sol_y*v)

        sol_x, sol_y = base_solution_linear(c, a, b, param)
        X.append(sol_x)
        Y.append(sol_y)

        l = []
        if None not in X and None not in Y:
            l.append(Add(*X))
            l.append(Add(*Y))

            for v in var[2:]:
                l.append(v)
        else:
            for v in var:
                l.append(None)

        return tuple(l)


def base_solution_linear(c, a, b, t=None):
    """
    Return the base solution for a linear diophantine equation with two
    variables.

    Used by ``diop_linear()`` to find the base solution of a linear
    Diophantine equation. If ``t`` is given then the parametrized solution is
    returned.

    Usage
    =====

    ``base_solution_linear(c, a, b, t)``: ``a``, ``b``, ``c`` are coefficients
    in `ax + by = c` and ``t`` is the parameter to be used in the solution.

    Examples
    ========

    >>> from sympy.solvers.diophantine import base_solution_linear
    >>> from sympy.abc import t
    >>> base_solution_linear(5, 2, 3) # equation 2*x + 3*y = 5
    (-5, 5)
    >>> base_solution_linear(0, 5, 7) # equation 5*x + 7*y = 0
    (0, 0)
    >>> base_solution_linear(5, 2, 3, t) # equation 2*x + 3*y = 5
    (3*t - 5, -2*t + 5)
    >>> base_solution_linear(0, 5, 7, t) # equation 5*x + 7*y = 0
    (7*t, -5*t)
    """
    d = igcd(a, igcd(b, c))
    a = a // d
    b = b // d
    c = c // d

    if c == 0:
        if t != None:
            return (b*t , -a*t)
        else:
            return (S.Zero, S.Zero)
    else:
        x0, y0, d = extended_euclid(int(abs(a)), int(abs(b)))

        x0 = x0 * sign(a)
        y0 = y0 * sign(b)

        if divisible(c, d):
            if t != None:
                return (c*x0 + b*t, c*y0 - a*t)
            else:
                return (Integer(c*x0), Integer(c*y0))
        else:
            return (None, None)


def extended_euclid(a, b):
    """
    For given ``a``, ``b`` returns a tuple containing integers `x`, `y` and `d`
    such that `ax + by = d`. Here `d = gcd(a, b)`.

    Usage
    =====

    ``extended_euclid(a, b)``: returns `x`, `y` and `\gcd(a, b)`.

    Details
    =======

    ``a`` Any instance of Integer.
    ``b`` Any instance of Integer.

    Examples
    ========

    >>> from sympy.solvers.diophantine import extended_euclid
    >>> extended_euclid(4, 6)
    (-1, 1, 2)
    >>> extended_euclid(3, 5)
    (2, -1, 1)
    """
    if b == 0:
        return (1, 0, a)

    x0, y0, d = extended_euclid(b, a%b)
    x, y = y0, x0 - (a//b) * y0

    return x, y, d


def divisible(a, b):
    """
    Returns `True` if ``a`` is divisible by ``b`` and `False` otherwise.
    """
    return igcd(int(a), int(b)) == abs(int(b))


def diop_quadratic(eq, param=symbols("t", integer=True)):
    """
    Solves quadratic diophantine equations.

    i.e. equations of the form `Ax^2 + Bxy + Cy^2 + Dx + Ey + F = 0`. Returns a
    set containing the tuples `(x, y)` which contains the solutions. If there
    are no solutions then `(None, None)` is returned.

    Usage
    =====

    ``diop_quadratic(eq, param)``: ``eq`` is a quadratic binary diophantine
    equation. ``param`` is used to indicate the parameter to be used in the
    solution.

    Details
    =======

    ``eq`` should be an expression which is assumed to be zero.
    ``param`` is a parameter to be used in the solution.

    Examples
    ========

    >>> from sympy.abc import x, y, t
    >>> from sympy.solvers.diophantine import diop_quadratic
    >>> diop_quadratic(x**2 + y**2 + 2*x + 2*y + 2, t)
    set([(-1, -1)])

    References
    ==========

    .. [1] Methods to solve Ax^2 + Bxy + Cy^2 + Dx + Ey + F = 0,[online],
          Available: http://www.alpertron.com.ar/METHODS.HTM
    .. [2] Solving the equation ax^2+ bxy + cy^2 + dx + ey + f= 0, [online],
          Available: http://www.jpr2718.org/ax2p.pdf

    See Also
    ========

    diop_linear(), diop_ternary_quadratic(), diop_general_sum_of_squares(),
    diop_general_pythagorean()
    """
    var, coeff, diop_type = classify_diop(eq)

    if diop_type == "binary_quadratic":
        return _diop_quadratic(var, coeff, param)


def _diop_quadratic(var, coeff, t):

    x, y = var[:2]

    for term in [x**2, y**2, x*y, x, y, Integer(1)]:
        if term not in coeff.keys():
            coeff[term] = Integer(0)

    A = coeff[x**2]
    B = coeff[x*y]
    C = coeff[y**2]
    D = coeff[x]
    E = coeff[y]
    F = coeff[Integer(1)]

    d = igcd(A, igcd(B, igcd(C, igcd(D, igcd(E, F)))))
    A = A // d
    B = B // d
    C = C // d
    D = D // d
    E = E // d
    F = F // d

    # (1) Linear case: A = B = C = 0 ==> considered under linear diophantine equations

    # (2) Simple-Hyperbolic case:A = C = 0, B != 0
    # In this case equation can be converted to (Bx + E)(By + D) = DE - BF
    # We consider two cases; DE - BF = 0 and DE - BF != 0
    # More details, http://www.alpertron.com.ar/METHODS.HTM#SHyperb

    l = set([])

    if A == 0 and C == 0 and B != 0:

        if D*E - B*F == 0:
            if divisible(int(E), int(B)):
                l.add((-E/B, t))
            if divisible(int(D), int(B)):
                l.add((t, -D/B))

        else:
            div = divisors(D*E - B*F)
            div = div + [-term for term in div]

            for d in div:
                if divisible(int(d - E), int(B)):
                    x0  = (d - E) // B
                    if divisible(int(D*E - B*F), int(d)):
                        if divisible(int((D*E - B*F)// d - D), int(B)):
                            y0 = ((D*E - B*F) // d - D) // B
                            l.add((x0, y0))

    # (3) Parabolic case: B**2 - 4*A*C = 0
    # There are two subcases to be considered in this case.
    # sqrt(c)D - sqrt(a)E = 0 and sqrt(c)D - sqrt(a)E != 0
    # More Details, http://www.alpertron.com.ar/METHODS.HTM#Parabol

    elif B**2 - 4*A*C == 0:

        if A == 0:
            s = _diop_quadratic([y, x], coeff, t)
            for soln in s:
                l.add((soln[1], soln[0]))

        else:
            g = igcd(A, C)
            g = abs(g) * sign(A)
            a = A // g
            b = B // g
            c = C // g
            e = sign(B/A)


            if e*sqrt(c)*D - sqrt(a)*E == 0:
                z = symbols("z", real=True)
                roots = solve(sqrt(a)*g*z**2 + D*z + sqrt(a)*F)
                for root in roots:
                    if isinstance(root, Integer):
                        l.add((diop_solve(sqrt(a)*x + e*sqrt(c)*y - root)[0], diop_solve(sqrt(a)*x + e*sqrt(c)*y - root)[1]))

            elif isinstance(e*sqrt(c)*D - sqrt(a)*E, Integer):
                solve_x = lambda u: e*sqrt(c)*g*(sqrt(a)*E - e*sqrt(c)*D)*t**2 - (E + 2*e*sqrt(c)*g*u)*t\
                    - (e*sqrt(c)*g*u**2 + E*u + e*sqrt(c)*F) // (e*sqrt(c)*D - sqrt(a)*E)

                solve_y = lambda u: sqrt(a)*g*(e*sqrt(c)*D - sqrt(a)*E)*t**2 + (D + 2*sqrt(a)*g*u)*t \
                    + (sqrt(a)*g*u**2 + D*u + sqrt(a)*F) // (e*sqrt(c)*D - sqrt(a)*E)

                for z0 in xrange(0, abs(e*sqrt(c)*D - sqrt(a)*E)):
                    if divisible(sqrt(a)*g*z0**2 + D*z0 + sqrt(a)*F, e*sqrt(c)*D - sqrt(a)*E):
                        l.add((solve_x(z0), solve_y(z0)))

    # (4) Method used when B**2 - 4*A*C is a square, is descibed in p. 6 of the below paper
    # by John P. Robertson.
    # http://www.jpr2718.org/ax2p.pdf

    elif isinstance(sqrt(B**2 - 4*A*C), Integer):
        if A != 0:
            r = sqrt(B**2 - 4*A*C)
            u, v = symbols("u, v", integer=True)
            eq = _mexpand(4*A*r*u*v + 4*A*D*(B*v + r*u + r*v - B*u) + 2*A*4*A*E*(u - v) + 4*A*r*4*A*F)

            sol = diop_solve(eq, t)
            sol = list(sol)

            for solution in sol:
                s0 = solution[0]
                t0 = solution[1]

                x_0 = S(B*t0 + r*s0 + r*t0 - B*s0)/(4*A*r)
                y_0 = S(s0 - t0)/(2*r)

                if isinstance(s0, Symbol) or isinstance(t0, Symbol):
                    if check_param(x_0, y_0, 4*A*r, t) != (None, None):
                        l.add((check_param(x_0, y_0, 4*A*r, t)[0], check_param(x_0, y_0, 4*A*r, t)[1]))

                elif divisible(B*t0 + r*s0 + r*t0 - B*s0, 4*A*r):
                    if divisible(s0 - t0, 2*r):
                        if is_solution_quad(var, coeff, x_0, y_0):
                            l.add((x_0, y_0))
        else:
            _var = var
            _var[0], _var[1] = _var[1], _var[0] # Interchange x and y
            s = _diop_quadratic(_var, coeff, t)

            while len(s) > 0:
                sol = s.pop()
                l.add((sol[1], sol[0]))


    # (5) B**2 - 4*A*C > 0 and B**2 - 4*A*C not a square or B**2 - 4*A*C < 0

    else:

        P, Q = _transformation_to_DN(var, coeff)
        D, N = _find_DN(var, coeff)
        solns_pell = diop_DN(D, N)

        if D < 0:
            for solution in solns_pell:
                for X_i in [-solution[0], solution[0]]:
                    for Y_i in [-solution[1], solution[1]]:
                        x_i, y_i = (P*Matrix([X_i, Y_i]) + Q)[0], (P*Matrix([X_i, Y_i]) + Q)[1]
                        if isinstance(x_i, Integer) and isinstance(y_i, Integer):
                            l.add((x_i, y_i))

        else:
            # In this case equation can be transformed into a Pell equation
            #n = symbols("n", integer=True)

            a = diop_DN(D, 1)
            T = a[0][0]
            U = a[0][1]

            if (isinstance(P[0], Integer) and isinstance(P[1], Integer) and isinstance(P[2], Integer)
                and isinstance(P[3], Integer) and isinstance(Q[0], Integer) and isinstance(Q[1], Integer)):

                for sol in solns_pell:

                    r = sol[0]
                    s = sol[1]
                    x_n = S((r + s*sqrt(D))*(T + U*sqrt(D))**t + (r - s*sqrt(D))*(T - U*sqrt(D))**t)/2
                    y_n = S((r + s*sqrt(D))*(T + U*sqrt(D))**t - (r - s*sqrt(D))*(T - U*sqrt(D))**t)/(2*sqrt(D))

                    x_n = _mexpand(x_n)
                    y_n = _mexpand(y_n)
                    x_n, y_n = (P*Matrix([x_n, y_n]) + Q)[0], (P*Matrix([x_n, y_n]) + Q)[1]

                    l.add((x_n, y_n))

            else:
                L = ilcm(S(P[0]).q, ilcm(S(P[1]).q, ilcm(S(P[2]).q, ilcm(S(P[3]).q, ilcm(S(Q[0]).q, S(Q[1]).q)))))

                k = 0
                done = False

                T_k = T
                U_k = U

                while not done:
                    k = k + 1

                    if (T_k - 1) % L == 0 and U_k % L == 0:
                        done = True
                    T_k, U_k = T_k*T + D*U_k*U, T_k*U + U_k*T

                for soln in solns_pell:

                    X = soln[0]
                    Y = soln[1]

                    done = False

                    for i in xrange(k):

                        X_1 = X*T + D*U*Y
                        Y_1 = X*U + Y*T

                        x = (P*Matrix([X_1, Y_1]) + Q)[0]
                        y = (P*Matrix([X_1, Y_1]) + Q)[1]

                        if is_solution_quad(var, coeff, x, y):
                            done = True


                            x_n = S( (X_1 + sqrt(D)*Y_1)*(T + sqrt(D)*U)**(t*L) + (X_1 - sqrt(D)*Y_1)*(T - sqrt(D)*U)**(t*L) )/ 2
                            y_n = S( (X_1 + sqrt(D)*Y_1)*(T + sqrt(D)*U)**(t*L) - (X_1 - sqrt(D)*Y_1)*(T - sqrt(D)*U)**(t*L) )/ (2*sqrt(D))

                            x_n = _mexpand(x_n)
                            y_n = _mexpand(y_n)
                            x_n, y_n = (P*Matrix([x_n, y_n]) + Q)[0], (P*Matrix([x_n, y_n]) + Q)[1]
                            l.add((x_n, y_n))

                        if done:
                            break


    return l


def is_solution_quad(var, coeff, u, v):
    """
    Check whether `(u, v)` is solution to the quadratic binary diophantine
    equation with the variable list ``var`` and coefficient dictionary
    ``coeff``.

    Not intended for use by normal users.
    """
    x, y = var[:2]

    eq = x**2*coeff[x**2] + x*y*coeff[x*y] + y**2*coeff[y**2] + x*coeff[x] + y*coeff[y] + coeff[Integer(1)]

    return _mexpand(Subs(eq, (x, y), (u, v)).doit()) == 0


def diop_DN(D, N, t=symbols("t", integer=True)):
    """
    Solves the equation `x^2 - Dy^2 = N`.

    Mainly concerned in the case `D > 0, D` is not a perfect square, which is
    the same as generalized Pell equation. To solve the generalized Pell
    equation this function Uses LMM algorithm. Refer [1]_ for more details on
    the algorithm.
    Returns one solution for each class of the solutions. Other solutions of
    the class can be constructed according to the values of ``D`` and ``N``.
    Returns a list containing the solution tuples `(x, y)`.

    Usage
    =====

    ``diop_DN(D, N, t)``: D and N are integers as in `x^2 - Dy^2 = N` and
    ``t`` is the parameter to be used in the solutions.

    Details
    =======

    ``D`` and ``N`` correspond to D and N in the equation.
    ``t`` is the parameter to be used in the solutions.

    Examples
    ========

    >>> from sympy.solvers.diophantine import diop_DN
    >>> diop_DN(13, -4) # Solves equation x**2 - 13*y**2 = -4
    [(3, 1), (393, 109), (36, 10)]

    The output can be interpreted as follows: There are three fundamental
    solutions to the equation `x^2 - 13y^2 = -4` given by (3, 1), (393, 109)
    and (36, 10). Each tuple is in the form (x, y), i. e solution (3, 1) means
    that `x = 3` and `y = 1`.

    >>> diop_DN(986, 1) # Solves equation x**2 - 986*y**2 = 1
    [(49299, 1570)]

    See Also
    ========

    find_DN(), diop_bf_DN()

    References
    ==========

    .. [1] Solving the generalized Pell equation x**2 - D*y**2 = N, John P.
        Robertson, July 31, 2004, Pages 16 - 17. [online], Available:
        http://www.jpr2718.org/pell.pdf
    """
    if D < 0:
        if N == 0:
            return [(S.Zero, S.Zero)]
        elif N < 0:
            return []
        elif N > 0:
            d = divisors(square_factor(N))
            sol = []

            for divisor in d:
                sols = cornacchia(1, -D, N // divisor**2)
                if sols:
                    for x, y in sols:
                        sol.append((divisor*x, divisor*y))

            return sol

    elif D == 0:
        if N < 0 or not isinstance(sqrt(N), Integer):
            return []
        if N == 0:
            return [(S.Zero, t)]
        if isinstance(sqrt(N), Integer):
            return [(sqrt(N), t)]

    else: # D > 0
        if isinstance(sqrt(D), Integer):
            r = sqrt(D)

            if N == 0:
                return [(r*t, t)]
            else:
                sol = []

                for y in xrange(floor(sign(N)*(N - 1)/(2*r)) + 1):
                    if isinstance(sqrt(D*y**2 + N), Integer):
                        sol.append((sqrt(D*y**2 + N), y))

                return sol
        else:
            if N == 0:
                return [(S.Zero, S.Zero)]

            elif abs(N) == 1:

                pqa = PQa(0, 1, D)
                a_0 = floor(sqrt(D))
                l = 0
                G = []
                B = []

                for i in pqa:

                    a = i[2]
                    G.append(i[5])
                    B.append(i[4])

                    if l != 0 and a == 2*a_0:
                        break
                    l = l + 1

                if l % 2 == 1:

                    if N == -1:
                        x = G[l-1]
                        y = B[l-1]
                    else:
                        count = l
                        while count < 2*l - 1:
                            i = next(pqa)
                            G.append(i[5])
                            B.append(i[4])
                            count = count + 1

                        x = G[count]
                        y = B[count]
                else:
                    if N == 1:
                        x = G[l-1]
                        y = B[l-1]
                    else:
                        return []

                return [(x, y)]

            else:

                fs = []
                sol = []
                div = divisors(N)

                for d in div:
                    if divisible(N, d**2):
                        fs.append(d)

                for f in fs:
                    m = N // f**2
                    zs = sqrt_mod(D, abs(m), True)

                    zs = [i for i in zs if i <= abs(m) // 2 ]
                    if abs(m) != 2:
                        zs = zs + [-i for i in zs]
                        if S.Zero in zs:
                            zs.remove(S.Zero) # Remove duplicate zero

                    for z in zs:

                        pqa = PQa(z, abs(m), D)
                        l = 0
                        G = []
                        B = []

                        for i in pqa:

                            a = i[2]
                            G.append(i[5])
                            B.append(i[4])

                            if l != 0 and abs(i[1]) == 1:
                                r = G[l-1]
                                s = B[l-1]

                                if r**2 - D*s**2 == m:
                                    sol.append((f*r, f*s))

                                elif diop_DN(D, -1) != []:
                                    a = diop_DN(D, -1)
                                    sol.append((f*(r*a[0][0] + a[0][1]*s*D), f*(r*a[0][1] + s*a[0][0])))

                                break

                            l = l + 1
                            if l == length(z, abs(m), D):
                                break

                return sol


def cornacchia(a, b, m):
    """
    Solves `ax^2 + by^2 = m` where `\gcd(a, b) = 1 = gcd(a, m)` and `a, b > 0`.

    Uses the algorithm due to Cornacchia. The method only finds primitive
    solutions, i.e. ones with `\gcd(x, y) = 1`. So this method can't be used to
    find the solutions of `x^2 + y^2 = 20` since the only solution to former is
    `(x,y) = (4, 2)` and it is not primitive. When ` a = b = 1`, only the
    solutions with `x \geq y` are found. For more details, see the References.

    Examples
    ========

    >>> from sympy.solvers.diophantine import cornacchia
    >>> cornacchia(2, 3, 35) # equation 2x**2 + 3y**2 = 35
    set([(2, 3), (4, 1)])
    >>> cornacchia(1, 1, 25) # equation x**2 + y**2 = 25
    set([(4, 3)])

    References
    ===========

    .. [1] A. Nitaj, "L'algorithme de Cornacchia"
    .. [2] Solving the diophantine equation ax**2 + by**2 = m by Cornacchia's
        method, [online], Available:
        http://www.numbertheory.org/php/cornacchia.html
    """
    sols = set([])

    a1 = igcdex(a, m)[0]
    v = sqrt_mod(-b*a1, m, True)

    if v is None:
        return None

    if not isinstance(v, list):
        v = [v]

    for t in v:
        if t < m // 2:
            continue

        u, r = t, m

        while True:
            u, r = r, u % r
            if a*r**2 < m:
                break

        m1 = m - a*r**2

        if m1 % b == 0:
            m1 = m1 // b
            if isinstance(sqrt(m1), Integer):
                s = sqrt(m1)
                sols.add((int(r), int(s)))

    return sols


def PQa(P_0, Q_0, D):
    """
    Returns useful information needed to solve the Pell equation.

    There are six sequences of integers defined related to the continued
    fraction representation of `\\frac{P + \sqrt{D}}{Q}`, namely {`P_{i}`},
    {`Q_{i}`}, {`a_{i}`},{`A_{i}`}, {`B_{i}`}, {`G_{i}`}. ``PQa()`` Returns
    these values as a 6-tuple in the same order as mentioned above. Refer [1]_
    for more detailed information.

    Usage
    =====

    ``PQa(P_0, Q_0, D)``: ``P_0``, ``Q_0`` and ``D`` are integers corresponding
    to `P_{0}`, `Q_{0}` and `D` in the continued fraction
    `\\frac{P_{0} + \sqrt{D}}{Q_{0}}`.
    Also it's assumed that `P_{0}^2 == D mod(|Q_{0}|)` and `D` is square free.

    Examples
    ========

    >>> from sympy.solvers.diophantine import PQa
    >>> pqa = PQa(13, 4, 5) # (13 + sqrt(5))/4
    >>> next(pqa) # (P_0, Q_0, a_0, A_0, B_0, G_0)
    (13, 4, 3, 3, 1, -1)
    >>> next(pqa) # (P_1, Q_1, a_1, A_1, B_1, G_1)
    (-1, 1, 1, 4, 1, 3)

    References
    ==========

    .. [1] Solving the generalized Pell equation x^2 - Dy^2 = N, John P.
        Robertson, July 31, 2004, Pages 4 - 8. http://www.jpr2718.org/pell.pdf
    """
    A_i_2 = B_i_1 = 0
    A_i_1 = B_i_2 = 1

    G_i_2 = -P_0
    G_i_1 = Q_0

    P_i = P_0
    Q_i = Q_0

    while(1):

        a_i = floor((P_i + sqrt(D))/Q_i)
        A_i = a_i*A_i_1 + A_i_2
        B_i = a_i*B_i_1 + B_i_2
        G_i = a_i*G_i_1 + G_i_2

        yield P_i, Q_i, a_i, A_i, B_i, G_i

        A_i_1, A_i_2 = A_i, A_i_1
        B_i_1, B_i_2 = B_i, B_i_1
        G_i_1, G_i_2 = G_i, G_i_1

        P_i = a_i*Q_i - P_i
        Q_i = (D - P_i**2)/Q_i


def diop_bf_DN(D, N, t=symbols("t", integer=True)):
    """
    Uses brute force to solve the equation, `x^2 - Dy^2 = N`.

    Mainly concerned with the generalized Pell equation which is the case when
    `D > 0, D` is not a perfect square. For more information on the case refer
    [1]_. Let `(t, u)` be the minimal positive solution of the equation
    `x^2 - Dy^2 = 1`. Then this method requires
    `\sqrt{\\frac{\mid N \mid (t \pm 1)}{2D}}` to be small.

    Usage
    =====

    ``diop_bf_DN(D, N, t)``: ``D`` and ``N`` are coefficients in
    `x^2 - Dy^2 = N` and ``t`` is the parameter to be used in the solutions.

    Details
    =======

    ``D`` and ``N`` correspond to D and N in the equation.
    ``t`` is the parameter to be used in the solutions.

    Examples
    ========

    >>> from sympy.solvers.diophantine import diop_bf_DN
    >>> diop_bf_DN(13, -4)
    [(3, 1), (-3, 1), (36, 10)]
    >>> diop_bf_DN(986, 1)
    [(49299, 1570)]

    See Also
    ========

    diop_DN()

    References
    ==========

    .. [1] Solving the generalized Pell equation x**2 - D*y**2 = N, John P.
        Robertson, July 31, 2004, Page 15. http://www.jpr2718.org/pell.pdf
    """
    sol = []
    a = diop_DN(D, 1)
    u = a[0][0]
    v = a[0][1]


    if abs(N) == 1:
        return diop_DN(D, N)

    elif N > 1:
        L1 = 0
        L2 = floor(sqrt(S(N*(u - 1))/(2*D))) + 1

    elif N < -1:
        L1 = ceiling(sqrt(S(-N)/D))
        L2 = floor(sqrt(S(-N*(u + 1))/(2*D))) + 1

    else:
        if D < 0:
            return [(S.Zero, S.Zero)]
        elif D == 0:
            return [(S.Zero, t)]
        else:
            if isinstance(sqrt(D), Integer):
                return [(sqrt(D)*t, t), (-sqrt(D)*t, t)]
            else:
                return [(S.Zero, S.Zero)]


    for y in xrange(L1, L2):
        if isinstance(sqrt(N + D*y**2), Integer):
            x = sqrt(N + D*y**2)
            sol.append((x, y))
            if not equivalent(x, y, -x, y, D, N):
                sol.append((-x, y))

    return sol


def equivalent(u, v, r, s, D, N):
    """
    Returns True if two solutions `(u, v)` and `(r, s)` of `x^2 - Dy^2 = N`
    belongs to the same equivalence class and False otherwise.

    Two solutions `(u, v)` and `(r, s)` to the above equation fall to the same
    equivalence class iff both `(ur - Dvs)` and `(us - vr)` are divisible by
    `N`. See reference [1]_. No test is performed to test whether `(u, v)` and
    `(r, s)` are actually solutions to the equation. User should take care of
    this.

    Usage
    =====

    ``equivalent(u, v, r, s, D, N)``: `(u, v)` and `(r, s)` are two solutions
    of the equation `x^2 - Dy^2 = N` and all parameters involved are integers.

    Examples
    ========

    >>> from sympy.solvers.diophantine import equivalent
    >>> equivalent(18, 5, -18, -5, 13, -1)
    True
    >>> equivalent(3, 1, -18, 393, 109, -4)
    False

    References
    ==========

    .. [1] Solving the generalized Pell equation x**2 - D*y**2 = N, John P.
        Robertson, July 31, 2004, Page 12. http://www.jpr2718.org/pell.pdf

    """
    return divisible(u*r - D*v*s, N) and divisible(u*s - v*r, N)


def length(P, Q, D):
    """
    Returns the (length of aperiodic part + length of periodic part) of
    continued fraction representation of `\\frac{P + \sqrt{D}}{Q}`.

    It is important to remember that this does NOT return the length of the
    periodic part but the addition of the legths of the two parts as mentioned
    above.

    Usage
    =====

    ``length(P, Q, D)``: ``P``, ``Q`` and ``D`` are integers corresponding to
    the continued fraction `\\frac{P + \sqrt{D}}{Q}`.

    Details
    =======

    ``P``, ``D`` and ``Q`` corresponds to P, D and Q in the continued fraction,
    `\\frac{P + \sqrt{D}}{Q}`.

    Examples
    ========

    >>> from sympy.solvers.diophantine import length
    >>> length(-2 , 4, 5) # (-2 + sqrt(5))/4
    3
    >>> length(-5, 4, 17) # (-5 + sqrt(17))/4
    4
    """
    x = P + sqrt(D)
    y = Q

    x = sympify(x)
    v, res = [], []
    q = x/y

    if q < 0:
        v.append(q)
        res.append(floor(q))
        q = q - floor(q)
        num, den = rad_rationalize(1, q)
        q = num / den

    while 1:
        v.append(q)
        a = int(q)
        res.append(a)

        if q == a:
            return len(res)

        num, den = rad_rationalize(1,(q - a))
        q = num / den

        if q in v:
            return len(res)


def transformation_to_DN(eq):
    """
    This function transforms general quadratic,
    `ax^2 + bxy + cy^2 + dx + ey + f = 0`
    to more easy to deal with `X^2 - DY^2 = N` form.

    This is used to solve the general quadratic equation by transforming it to
    the latter form. Refer [1]_ for more detailed information on the
    transformation. This function returns a tuple (A, B) where A is a 2 X 2
    matrix and B is a 2 X 1 matrix such that,

    Transpose([x y]) =  A * Transpose([X Y]) + B

    Usage
    =====

    ``transformation_to_DN(eq)``: where ``eq`` is the quadratic to be
    transformed.

    Examples
    ========

    >>> from sympy.abc import x, y
    >>> from sympy.solvers.diophantine import transformation_to_DN
    >>> from sympy.solvers.diophantine import classify_diop
    >>> A, B = transformation_to_DN(x**2 - 3*x*y - y**2 - 2*y + 1)
    >>> A
    Matrix([
    [1/26, 3/26],
    [   0, 1/13]])
    >>> B
    Matrix([
    [-6/13],
    [-4/13]])

    A, B  returned are such that Transpose((x y)) =  A * Transpose((X Y)) + B.
    Substituting these values for `x` and `y` and a bit of simplifying work
    will give an equation of the form `x^2 - Dy^2 = N`.

    >>> from sympy.abc import X, Y
    >>> from sympy import Matrix, simplify, Subs
    >>> u = (A*Matrix([X, Y]) + B)[0] # Transformation for x
    >>> u
    X/26 + 3*Y/26 - 6/13
    >>> v = (A*Matrix([X, Y]) + B)[1] # Transformation for y
    >>> v
    Y/13 - 4/13

    Next we will substitute these formulas for `x` and `y` and do
    ``simplify()``.

    >>> eq = simplify(Subs(x**2 - 3*x*y - y**2 - 2*y + 1, (x, y), (u, v)).doit())
    >>> eq
    X**2/676 - Y**2/52 + 17/13

    By multiplying the denominator appropriately, we can get a Pell equation
    in the standard form.

    >>> eq * 676
    X**2 - 13*Y**2 + 884

    If only the final equation is needed, ``find_DN()`` can be used.

    See Also
    ========

    find_DN()

    References
    ==========

    .. [1] Solving the equation ax^2 + bxy + cy^2 + dx + ey + f = 0,
           John P.Robertson, May 8, 2003, Page 7 - 11.
           http://www.jpr2718.org/ax2p.pdf
    """


    var, coeff, diop_type = classify_diop(eq)
    if diop_type == "binary_quadratic":
        return _transformation_to_DN(var, coeff)


def _transformation_to_DN(var, coeff):

    x, y = var[:2]

    a = coeff[x**2]
    b = coeff[x*y]
    c = coeff[y**2]
    d = coeff[x]
    e = coeff[y]
    f = coeff[Integer(1)]

    g = igcd(a, igcd(b, igcd(c, igcd(d, igcd(e, f)))))
    a = a // g
    b = b // g
    c = c // g
    d = d // g
    e = e // g
    f = f // g

    X, Y = symbols("X, Y", integer=True)

    if b != Integer(0):
        B = (S(2*a)/b).p
        C = (S(2*a)/b).q
        A = (S(a)/B**2).p
        T = (S(a)/B**2).q

        # eq_1 = A*B*X**2 + B*(c*T - A*C**2)*Y**2 + d*T*X + (B*e*T - d*T*C)*Y + f*T*B
        coeff = {X**2: A*B, X*Y: 0, Y**2: B*(c*T - A*C**2), X: d*T, Y: B*e*T - d*T*C, Integer(1): f*T*B}
        A_0, B_0 = _transformation_to_DN([X, Y], coeff)
        return Matrix(2, 2, [S(1)/B, -S(C)/B, 0, 1])*A_0, Matrix(2, 2, [S(1)/B, -S(C)/B, 0, 1])*B_0

    else:
        if d != Integer(0):
            B = (S(2*a)/d).p
            C = (S(2*a)/d).q
            A = (S(a)/B**2).p
            T = (S(a)/B**2).q

            # eq_2 = A*X**2 + c*T*Y**2 + e*T*Y + f*T - A*C**2
            coeff = {X**2: A, X*Y: 0, Y**2: c*T, X: 0, Y: e*T, Integer(1): f*T - A*C**2}
            A_0, B_0 = _transformation_to_DN([X, Y], coeff)
            return Matrix(2, 2, [S(1)/B, 0, 0, 1])*A_0, Matrix(2, 2, [S(1)/B, 0, 0, 1])*B_0 + Matrix([-S(C)/B, 0])

        else:
            if e != Integer(0):
                B = (S(2*c)/e).p
                C = (S(2*c)/e).q
                A = (S(c)/B**2).p
                T = (S(c)/B**2).q

                # eq_3 = a*T*X**2 + A*Y**2 + f*T - A*C**2
                coeff = {X**2: a*T, X*Y: 0, Y**2: A, X: 0, Y: 0, Integer(1): f*T - A*C**2}
                A_0, B_0 = _transformation_to_DN([X, Y], coeff)
                return Matrix(2, 2, [1, 0, 0, S(1)/B])*A_0, Matrix(2, 2, [1, 0, 0, S(1)/B])*B_0 + Matrix([0, -S(C)/B])

            else:
                # TODO: pre-simplification: Not necessary but may simplify
                # the equation.

                return Matrix(2, 2, [S(1)/a, 0, 0, 1]), Matrix([0, 0])


def find_DN(eq):
    """
    This function returns a tuple, `(D, N)` of the simplified form,
    `x^2 - Dy^2 = N`, corresponding to the general quadratic,
    `ax^2 + bxy + cy^2 + dx + ey + f = 0`.

    Solving the general quadratic is then equivalent to solving the equation
    `X^2 - DY^2 = N` and transforming the solutions by using the transformation
    matrices returned by ``transformation_to_DN()``.

    Usage
    =====

    ``find_DN(eq)``: where ``eq`` is the quadratic to be transformed.

    Examples
    ========

    >>> from sympy.abc import x, y
    >>> from sympy.solvers.diophantine import find_DN
    >>> find_DN(x**2 - 3*x*y - y**2 - 2*y + 1)
    (13, -884)

    Interpretation of the output is that we get `X^2 -13Y^2 = -884` after
    transforming `x^2 - 3xy - y^2 - 2y + 1` using the transformation returned
    by ``transformation_to_DN()``.

    See Also
    ========

    transformation_to_DN()

    References
    ==========

    .. [1] Solving the equation ax^2 + bxy + cy^2 + dx + ey + f = 0,
           John P.Robertson, May 8, 2003, Page 7 - 11.
           http://www.jpr2718.org/ax2p.pdf
    """
    var, coeff, diop_type = classify_diop(eq)
    if diop_type == "binary_quadratic":
        return _find_DN(var, coeff)


def _find_DN(var, coeff):

    x, y = var[:2]
    X, Y = symbols("X, Y", integer=True)
    A , B = _transformation_to_DN(var, coeff)

    u = (A*Matrix([X, Y]) + B)[0]
    v = (A*Matrix([X, Y]) + B)[1]
    eq = x**2*coeff[x**2] + x*y*coeff[x*y] + y**2*coeff[y**2] + x*coeff[x] + y*coeff[y] + coeff[Integer(1)]

    simplified = _mexpand(Subs(eq, (x, y), (u, v)).doit())

    coeff = dict([reversed(t.as_independent(*[X, Y])) for t in simplified.args])

    for term in [X**2, Y**2, Integer(1)]:
        if term not in coeff.keys():
            coeff[term] = Integer(0)

    return -coeff[Y**2]/coeff[X**2], -coeff[Integer(1)]/coeff[X**2]


def check_param(x, y, a, t):
    """
    Check if there is a number modulo ``a`` such that ``x`` and ``y`` are both
    integers. If exist, then find a parametric representation for ``x`` and
    ``y``.

    Here ``x`` and ``y`` are functions of ``t``.
    """
    k, m, n = symbols("k, m, n", integer=True)
    p = Wild("p", exclude=[k])
    q = Wild("q", exclude=[k])
    ok = False

    for i in xrange(a):

        z_x = _mexpand(Subs(x, t, a*k + i).doit()).match(p*k + q)
        z_y = _mexpand(Subs(y, t, a*k + i).doit()).match(p*k + q)

        if (isinstance(z_x[p], Integer) and isinstance(z_x[q], Integer) and
            isinstance(z_y[p], Integer) and isinstance(z_y[q], Integer)):
            ok = True
            break

    if ok == True:

        x_param = x.match(p*t + q)
        y_param = y.match(p*t + q)

        if x_param[p] == 0 or y_param[p] == 0:
            if x_param[p] == 0:
                l1, junk = Poly(y).clear_denoms()
            else:
                l1 = 1

            if y_param[p] == 0:
                l2, junk = Poly(x).clear_denoms()
            else:
                l2 = 1

            return x*ilcm(l1, l2), y*ilcm(l1, l2)

        eq = S(m - x_param[q])/x_param[p] - S(n - y_param[q])/y_param[p]

        lcm_denom, junk = Poly(eq).clear_denoms()
        eq = eq * lcm_denom

        return diop_solve(eq, t)[0], diop_solve(eq, t)[1]
    else:
        return (None, None)


def diop_ternary_quadratic(eq):
    """
    Solves the general quadratic ternary form,
    `ax^2 + by^2 + cz^2 + fxy + gyz + hxz = 0`.

    Returns a tuple `(x, y, z)` which is a base solution for the above
    equation. If there are no solutions, `(None, None, None)` is returned.

    Usage
    =====

    ``diop_ternary_quadratic(eq)``: Return a tuple containing an basic solution
    to ``eq``.

    Details
    =======

    ``eq`` should be an homogeneous expression of degree two in three variables
    and it is assumed to be zero.

    Examples
    ========

    >>> from sympy.abc import x, y, z
    >>> from sympy.solvers.diophantine import diop_ternary_quadratic
    >>> diop_ternary_quadratic(x**2 + 3*y**2 - z**2)
    (1, 0, 1)
    >>> diop_ternary_quadratic(4*x**2 + 5*y**2 - z**2)
    (1, 0, 2)
    >>> diop_ternary_quadratic(45*x**2 - 7*y**2 - 8*x*y - z**2)
    (28, 45, 105)
    >>> diop_ternary_quadratic(x**2 - 49*y**2 - z**2 + 13*z*y -8*x*y)
    (9, 1, 5)
    """
    var, coeff, diop_type = classify_diop(eq)

    if diop_type == "homogeneous_ternary_quadratic":
        return _diop_ternary_quadratic(var, coeff)


def _diop_ternary_quadratic(_var, coeff):

    x, y, z = _var[:3]

    var = [x]*3
    var[0], var[1], var[2] = _var[0], _var[1], _var[2]

    # Equations of the form B*x*y + C*z*x + E*y*z = 0 and At least two of the
    # coefficients A, B, C are non-zero.
    # There are infinitely many solutions for the equation.
    # Ex: (0, 0, t), (0, t, 0), (t, 0, 0)
    # Equation can be re-written as y*(B*x + E*z) = -C*x*z and we can find rather
    # unobviuos solutions. Set y = -C and B*x + E*z = x*z. The latter can be solved by
    # using methods for binary quadratic diophantine equations. Let's select the
    # solution which minimizes |x| + |z|

    if coeff[x**2] == 0 and coeff[y**2] == 0 and coeff[z**2] == 0:
        if coeff[x*z] != 0:
            sols = diophantine(coeff[x*y]*x + coeff[y*z]*z - x*z)
            s = sols.pop()
            min_sum = abs(s[0]) + abs(s[1])

            for r in sols:
                if abs(r[0]) + abs(r[1]) < min_sum:
                    s = r
                    min_sum = abs(s[0]) + abs(s[1])

                x_0, y_0, z_0 = s[0], -coeff[x*z], s[1]

        else:
            var[0], var[1] = _var[1], _var[0]
            y_0, x_0, z_0 = _diop_ternary_quadratic(var, coeff)

        return simplified(x_0, y_0, z_0)

    if coeff[x**2] == 0:
        # If the coefficient of x is zero change the variables
        if coeff[y**2] == 0:
            var[0], var[2] = _var[2], _var[0]
            z_0, y_0, x_0 = _diop_ternary_quadratic(var, coeff)

        else:
            var[0], var[1] = _var[1], _var[0]
            y_0, x_0, z_0 = _diop_ternary_quadratic(var, coeff)

    else:
        if coeff[x*y] != 0 or coeff[x*z] != 0:
        # Apply the transformation x --> X - (B*y + C*z)/(2*A)
            A = coeff[x**2]
            B = coeff[x*y]
            C = coeff[x*z]
            D = coeff[y**2]
            E = coeff[y*z]
            F = coeff[z**2]

            _coeff = dict()

            _coeff[x**2] = 4*A**2
            _coeff[y**2] = 4*A*D - B**2
            _coeff[z**2] = 4*A*F - C**2
            _coeff[y*z] = 4*A*E - 2*B*C
            _coeff[x*y] = 0
            _coeff[x*z] = 0

            X_0, y_0, z_0 = _diop_ternary_quadratic(var, _coeff)

            if X_0 == None:
                return (None, None, None)

            l = (S(B*y_0 + C*z_0)/(2*A)).q
            x_0, y_0, z_0 = X_0*l - (S(B*y_0 + C*z_0)/(2*A)).p, y_0*l, z_0*l

        elif coeff[z*y] != 0:
            if coeff[y**2] == 0:
                if coeff[z**2] == 0:
                    # Equations of the form A*x**2 + E*yz = 0.
                    A = coeff[x**2]
                    E = coeff[y*z]

                    b = (S(-E)/A).p
                    a = (S(-E)/A).q

                    x_0, y_0, z_0 = b, a, b

                else:
                    # Ax**2 + E*y*z + F*z**2  = 0
                    var[0], var[2] = _var[2], _var[0]
                    z_0, y_0, x_0 = _diop_ternary_quadratic(var, coeff)

            else:
                # A*x**2 + D*y**2 + E*y*z + F*z**2 = 0, C may be zero
                var[0], var[1] = _var[1], _var[0]
                y_0, x_0, z_0 = _diop_ternary_quadratic(var, coeff)

        else:
            # Ax**2 + D*y**2 + F*z**2 = 0, C may be zero
            x_0, y_0, z_0 = _diop_ternary_quadratic_normal(var, coeff)

    return simplified(x_0, y_0, z_0)


def transformation_to_normal(eq):
    """
    Returns the transformation Matrix from general ternary quadratic equation
    `eq` to normal form.

    General form of the ternary quadratic equation is `ax^2 + by^2 cz^2 + dxy +
    eyz + fxz`. This function returns a 3X3 transformation Matrix which
    transforms the former equation to the form `ax^2 + by^2 + cz^2 = 0`. This
    is not used in solving ternary quadratics. Only implemented for the sake
    of completeness.
    """
    var, coeff, diop_type = classify_diop(eq)

    if diop_type == "homogeneous_ternary_quadratic":
        return _transformation_to_normal(var, coeff)


def _transformation_to_normal(var, coeff):

    _var = [var[0]]*3
    _var[1], _var[2] = var[1], var[2]

    x, y, z = var[:3]

    if coeff[x**2] == 0:
        # If the coefficient of x is zero change the variables
        if coeff[y**2] == 0:
            _var[0], _var[2] = var[2], var[0]
            T = _transformation_to_normal(_var, coeff)
            T.row_swap(0, 2)
            T.col_swap(0, 2)
            return T

        else:
            _var[0], _var[1] = var[1], var[0]
            T = _transformation_to_normal(_var, coeff)
            T.row_swap(0, 1)
            T.col_swap(0, 1)
            return T

    else:
        # Apply the transformation x --> X - (B*Y + C*Z)/(2*A)
        if coeff[x*y] != 0 or coeff[x*z] != 0:
            A = coeff[x**2]
            B = coeff[x*y]
            C = coeff[x*z]
            D = coeff[y**2]
            E = coeff[y*z]
            F = coeff[z**2]

            _coeff = dict()

            _coeff[x**2] = 4*A**2
            _coeff[y**2] = 4*A*D - B**2
            _coeff[z**2] = 4*A*F - C**2
            _coeff[y*z] = 4*A*E - 2*B*C
            _coeff[x*y] = 0
            _coeff[x*z] = 0

            T_0 = _transformation_to_normal(_var, _coeff)
            return Matrix(3, 3, [1, S(-B)/(2*A), S(-C)/(2*A), 0, 1, 0, 0, 0, 1]) * T_0

        elif coeff[y*z] != 0:
            if coeff[y**2] == 0:
                if coeff[z**2] == 0:
                    # Equations of the form A*x**2 + E*yz = 0.
                    # Apply transformation y -> Y + Z ans z -> Y - Z
                    return Matrix(3, 3, [1, 0, 0, 0, 1, 1, 0, 1, -1])

                else:
                    # Ax**2 + E*y*z + F*z**2  = 0
                    _var[0], _var[2] = var[2], var[0]
                    T = _transformtion_to_normal(_var, coeff)
                    T.row_swap(0, 2)
                    T.col_swap(0, 2)
                    return T

            else:
                # A*x**2 + D*y**2 + E*y*z + F*z**2 = 0, F may be zero
                _var[0], _var[1] = var[1], var[0]
                T = _transformation_to_normal(_var, coeff)
                T.row_swap(0, 1)
                T.col_swap(0, 1)
                return T

        else:
            return Matrix(3, 3, [1, 0, 0, 0, 1, 0, 0, 0, 1])


def simplified(x, y, z):
    """
    Simplify the solution `(x, y, z)`.
    """
    if x == None or y == None or z == None:
        return (x, y, z)

    g = igcd(x, igcd(y, z))

    return x // g, y // g, z // g


def parametrize_ternary_quadratic(eq):
    """
    Returns the parametrized general solution for the ternary quadratic
    equation ``eq`` which has the form
    `ax^2 + by^2 + cz^2 + fxy + gyz + hxz = 0`.

    Examples
    ========

    >>> from sympy.abc import x, y, z
    >>> from sympy.solvers.diophantine import parametrize_ternary_quadratic
    >>> parametrize_ternary_quadratic(x**2 + y**2 - z**2)
    (2*p*q, p**2 - q**2, p**2 + q**2)

    Here `p` and `q` are two co-prime integers.

    >>> parametrize_ternary_quadratic(3*x**2 + 2*y**2 - z**2 - 2*x*y + 5*y*z - 7*y*z)
    (2*p**2 - 2*p*q - q**2, 2*p**2 + 2*p*q - q**2, 2*p**2 - 2*p*q + 3*q**2)
    >>> parametrize_ternary_quadratic(124*x**2 - 30*y**2 - 7729*z**2)
    (-1410*p**2 - 363263*q**2, 2700*p**2 + 30916*p*q - 695610*q**2, -60*p**2 + 5400*p*q + 15458*q**2)

    References
    ==========

    .. [1] The algorithmic resolution of Diophantine equations, Nigel P. Smart,
           London Mathematical Society Student Texts 41, Cambridge University
           Press, Cambridge, 1998.

    """
    var, coeff, diop_type = classify_diop(eq)

    if diop_type == "homogeneous_ternary_quadratic":
        x_0, y_0, z_0 = _diop_ternary_quadratic(var, coeff)
        return _parametrize_ternary_quadratic((x_0, y_0, z_0), var, coeff)


def _parametrize_ternary_quadratic(solution, _var, coeff):

    x, y, z = _var[:3]

    x_0, y_0, z_0 = solution[:3]

    v = [x]*3
    v[0], v[1], v[2] = _var[0], _var[1], _var[2]

    if x_0 == None:
        return (None, None, None)

    if x_0 == 0:
        if y_0 == 0:
            v[0], v[2] = v[2], v[0]
            z_p, y_p, x_p = _parametrize_ternary_quadratic((z_0, y_0, x_0), v, coeff)
            return x_p, y_p, z_p
        else:
            v[0], v[1] = v[1], v[0]
            y_p, x_p, z_p = _parametrize_ternary_quadratic((y_0, x_0, z_0), v, coeff)
            return x_p, y_p, z_p

    x, y, z = v[:3]
    r, p, q = symbols("r, p, q", integer=True)

    eq = x**2*coeff[x**2] + y**2*coeff[y**2] + z**2*coeff[z**2] + x*y*coeff[x*y] + y*z*coeff[y*z] + z*x*coeff[z*x]
    eq_1 = Subs(eq, (x, y, z), (r*x_0, r*y_0 + p, r*z_0 + q)).doit()
    eq_1 = _mexpand(eq_1)
    A, B = eq_1.as_independent(r, as_Add=True)


    x = A*x_0
    y = (A*y_0 - _mexpand(B/r*p))
    z = (A*z_0 - _mexpand(B/r*q))

    return x, y, z


def diop_ternary_quadratic_normal(eq):
    """
    Solves the quadratic ternary diophantine equation,
    `ax^2 + by^2 + cz^2 = 0`.

    Here the coefficients `a`, `b`, and `c` should be non zero. Otherwise the
    equation will be a quadratic binary or univariate equation. If solvable,
    returns a tuple `(x, y, z)` that satisifes the given equation. If the
    equation does not have integer solutions, `(None, None, None)` is returned.

    Usage
    =====

    ``diop_ternary_quadratic_normal(eq)``: where ``eq`` is an equation of the form
    `ax^2 + by^2 + cz^2 = 0`.

    Examples
    ========

    >>> from sympy.abc import x, y, z
    >>> from sympy.solvers.diophantine import diop_ternary_quadratic_normal
    >>> diop_ternary_quadratic_normal(x**2 + 3*y**2 - z**2)
    (1, 0, 1)
    >>> diop_ternary_quadratic_normal(4*x**2 + 5*y**2 - z**2)
    (1, 0, 2)
    >>> diop_ternary_quadratic_normal(34*x**2 - 3*y**2 - 301*z**2)
    (4, 9, 1)
    """
    var, coeff, diop_type = classify_diop(eq)

    if diop_type == "homogeneous_ternary_quadratic":
        return _diop_ternary_quadratic_normal(var, coeff)


def _diop_ternary_quadratic_normal(var, coeff):

    x, y, z = var[:3]

    a = coeff[x**2]
    b = coeff[y**2]
    c = coeff[z**2]

    if a*b*c == 0:
        raise ValueError("Try factoring out you equation or using diophantine()")

    g = igcd(a, igcd(b, c))

    a = a // g
    b = b // g
    c = c // g

    a_0 = square_factor(a)
    b_0 = square_factor(b)
    c_0 = square_factor(c)

    a_1 = a // a_0**2
    b_1 = b // b_0**2
    c_1 = c // c_0**2

    a_2, b_2, c_2 = pairwise_prime(a_1, b_1, c_1)

    A = -a_2*c_2
    B = -b_2*c_2

    # If following two conditions are satisified then there are no solutions
    if A < 0 and B < 0:
        return (None, None, None)

    if (sqrt_mod(-b_2*c_2, a_2) == None or sqrt_mod(-c_2*a_2, b_2) == None or
        sqrt_mod(-a_2*b_2, c_2) == None):
        return (None, None, None)

    z_0, x_0, y_0 = descent(A, B)

    if divisible(z_0, c_2) == True:
        z_0 = z_0 // abs(c_2)
    else:
        x_0 = x_0*(S(z_0)/c_2).q
        y_0 = y_0*(S(z_0)/c_2).q
        z_0 = (S(z_0)/c_2).p

    x_0, y_0, z_0 = simplified(x_0, y_0, z_0)

    # Holzer reduction
    if sign(a) == sign(b):
        x_0, y_0, z_0 = holzer(x_0, y_0, z_0, abs(a_2), abs(b_2), abs(c_2))
    elif sign(a) == sign(c):
        x_0, z_0, y_0 = holzer(x_0, z_0, y_0, abs(a_2), abs(c_2), abs(b_2))
    else:
        y_0, z_0, x_0 = holzer(y_0, z_0, x_0, abs(b_2), abs(c_2), abs(a_2))

    x_0 = reconstruct(b_1, c_1, x_0)
    y_0 = reconstruct(a_1, c_1, y_0)
    z_0 = reconstruct(a_1, b_1, z_0)

    l = ilcm(a_0, ilcm(b_0, c_0))

    x_0 = abs(x_0*l//a_0)
    y_0 = abs(y_0*l//b_0)
    z_0 = abs(z_0*l//c_0)

    return simplified(x_0, y_0, z_0)


def square_factor(a):
    """
    Returns an integer `c` s.t. `a = c^2k, \ c,k \in Z`. Here `k` is square
    free.

    Examples
    ========

    >>> from sympy.solvers.diophantine import square_factor
    >>> square_factor(24)
    2
    >>> square_factor(36)
    6
    >>> square_factor(1)
    1
    """
    f = factorint(abs(a))
    c = 1

    for p, e in f.items():
        c = c * p**(e//2)

    return c


def pairwise_prime(a, b, c):
    """
    Transform `ax^2 + by^2 + cz^2 = 0` into an equivalent equation
    `a'x^2 + b'y^2 + c'z^2 = 0` where `a', b', c'` are pairwise relatively
    prime.

    Returns a tuple containing `a', b', c'`. `\gcd(a, b, c)` should equal `1`
    for this to work. The solutions for `ax^2 + by^2 + cz^2 = 0` can be
    recovered from the solutions of `a'x^2 + b'y^2 + c'z^2 = 0`.

    Examples
    ========

    >>> from sympy.solvers.diophantine import pairwise_prime
    >>> pairwise_prime(6, 15, 10)
    (5, 2, 3)

    See Also
    ========

    make_prime(), reocnstruct()
    """
    a, b, c = make_prime(a, b, c)
    b, c, a = make_prime(b, c, a)
    c, a, b = make_prime(c, a, b)

    return a, b, c


def make_prime(a, b, c):
    """
    Transform the equation `ax^2 + by^2 + cz^2 = 0` to an equivalent equation
    `a'x^2 + b'y^2 + c'z^2 = 0` with `\gcd(a', b') = 1`.

    Returns a tuple `(a', b', c')` which satisfies above conditions. Note that
    in the returned tuple `\gcd(a', c')` and `\gcd(b', c')` can take any value.

    Examples
    ========

    >>> from sympy.solvers.diophantine import make_prime
    >>> make_prime(4, 2, 7)
    (2, 1, 14)

    See Also
    ========

    pairwaise_prime(), reconstruct()
    """
    g = igcd(a, b)

    if g != 1:
        f = factorint(g)
        for p, e in f.items():
            a = a // p**e
            b = b // p**e

            if e % 2 == 1:
                c = p*c

    return a, b, c


def reconstruct(a, b, z):
    """
    Reconstruct the `z` value of an equivalent solution of `ax^2 + by^2 + cz^2`
    from the `z` value of a solution of a transformed version of the above
    equation.
    """
    g = igcd(a, b)

    if g != 1:
        f = factorint(g)
        for p, e in f.items():
            if e %2 == 0:
                z = z*p**(e//2)
            else:
                z = z*p**((e//2)+1)

    return z


def ldescent(A, B):
    """
    Uses Lagrange's method to find a non trivial solution to
    `w^2 = Ax^2 + By^2`.

    Here, `A \\neq 0` and `B \\neq 0` and `A` and `B` are square free. Output a
    tuple `(w_0, x_0, y_0)` which is a solution to the above equation.

    Examples
    ========

    >>> from sympy.solvers.diophantine import ldescent
    >>> ldescent(1, 1) # w^2 = x^2 + y^2
    (1, 1, 0)
    >>> ldescent(4, -7) # w^2 = 4x^2 - 7y^2
    (2, -1, 0)

    This means that `x = -1, y = 0` and `w = 2` is a solution to the equation
    `w^2 = 4x^2 - 7y^2`

    >>> ldescent(5, -1) # w^2 = 5x^2 - y^2
    (2, 1, -1)

    References
    ==========

    .. [1] The algorithmic resolution of Diophantine equations, Nigel P. Smart,
           London Mathematical Society Student Texts 41, Cambridge University
           Press, Cambridge, 1998.
    .. [2] Efficient Solution of Rational Conices, J. E. Cremona and D. Rusin,
           Mathematics of Computation, Volume 00, Number 0.
    """
    if abs(A) > abs(B):
        w, y, x = ldescent(B, A)
        return w, x, y

    if A == 1:
        return (S.One, S.One, 0)

    if B == 1:
        return (S.One, 0, S.One)

    r = sqrt_mod(A, B)

    Q = (r**2 - A) // B

    if Q == 0:
        B_0 = 1
        d = 0
    else:
        div = divisors(Q)
        B_0 = None

        for i in div:
            if isinstance(sqrt(abs(Q) // i), Integer):
                B_0, d = sign(Q)*i, sqrt(abs(Q) // i)
                break

    if B_0 != None:
        W, X, Y = ldescent(A, B_0)
        return simplified((-A*X + r*W), (r*X - W), Y*(B_0*d))
    # In this module Descent will always be called with inputs which have solutions.


def descent(A, B):
    """
    Lagrange's `descent()` with lattice-reduction to find solutions to
    `x^2 = Ay^2 + Bz^2`.

    Here `A` and `B` should be square free and pairwise prime. Always should be
    called with suitable ``A`` and ``B`` so that the above equation has
    solutions.

    This is more faster than the normal Lagrange's descent algorithm because
    the gaussian reduction is used.

    Examples
    ========

    >>> from sympy.solvers.diophantine import descent
    >>> descent(3, 1) # x**2 = 3*y**2 + z**2
    (1, 0, 1)

    `(x, y, z) = (1, 0, 1)` is a solution to the above equation.

    >>> descent(41, -113)
    (-16, -3, 1)

    References
    ==========

    .. [1] Efficient Solution of Rational Conices, J. E. Cremona and D. Rusin,
           Mathematics of Computation, Volume 00, Number 0.
    """
    if abs(A) > abs(B):
        x, y, z = descent(B, A)
        return x, z, y

    if B == 1:
        return (1, 0, 1)
    if A == 1:
        return (1, 1, 0)
    if B == -1:
        return (None, None, None)
    if B == -A:
        return (0, 1, 1)
    if B == A:
        x, z, y = descent(-1, A)
        return (A*y, z, x)

    w = sqrt_mod(A, B)
    x_0, z_0 = gaussian_reduce(w, A, B)

    t = (x_0**2 - A*z_0**2) // B
    t_2 = square_factor(t)
    t_1 = t // t_2**2

    x_1, z_1, y_1 = descent(A, t_1)

    return simplified(x_0*x_1 + A*z_0*z_1, z_0*x_1 + x_0*z_1, t_1*t_2*y_1)


def gaussian_reduce(w, a, b):
    """
    Returns a reduced solution `(x, z)` to the congruence
    `X^2 - aZ^2 \equiv 0 \ (mod \ b)` so that `x^2 + |a|z^2` is minimal.

    Details
    =======

    Here ``w`` is a solution of the congruence `x^2 \equiv a \ (mod \ b)`

    References
    ==========

    .. [1] Gaussian lattice Reduction [online]. Available:
        http://home.ie.cuhk.edu.hk/~wkshum/wordpress/?p=404
    .. [2] Efficient Solution of Rational Conices, J. E. Cremona and D. Rusin,
        Mathematics of Computation, Volume 00, Number 0.
    """
    u = (0, 1)
    v = (1, 0)

    if dot(u, v, w, a, b) < 0:
        v = (-v[0], -v[1])

    if norm(u, w, a, b) < norm(v, w, a, b):
        u, v = v, u

    while norm(u, w, a, b) > norm(v, w, a, b):
        k = dot(u, v, w, a, b) // dot(v, v, w, a, b)
        u, v = v, (u[0]- k*v[0], u[1]- k*v[1])

    u, v = v, u

    if dot(u, v, w, a, b) < dot(v, v, w, a, b)/2 or norm((u[0]-v[0], u[1]-v[1]), w, a, b) > norm(v, w, a, b):
        c = v
    else:
        c = (u[0] - v[0], u[1] - v[1])

    return c[0]*w + b*c[1], c[0]


def dot(u, v, w, a, b):
    """
    Returns a special dot product of the vectors `u = (u_{1}, u_{2})` and
    `v = (v_{1}, v_{2})` which is defined in order to reduce solution of
    the congruence equation `X^2 - aZ^2 \equiv 0 \ (mod \ b)`.
    """
    u_1, u_2 = u[:2]
    v_1, v_2 = v[:2]
    return (w*u_1 + b*u_2)*(w*v_1 + b*v_2) + abs(a)*u_1*v_1


def norm(u, w, a, b):
    """
    Returns the norm of the vector `u = (u_{1}, u_{2})` under the dot product
    defined by `u \cdot v = (wu_{1} + bu_{2})(w*v_{1} + bv_{2}) + |a|*u_{1}*v_{1}`
    where `u = (u_{1}, u_{2})` and `v = (v_{1}, v_{2})`.
    """
    u_1, u_2 = u[:2]
    return sqrt(dot((u_1, u_2), (u_1, u_2), w, a, b))


def holzer(x_0, y_0, z_0, a, b, c):
    """
    Simplify the solution `(x_{0}, y_{0}, z_{0})` of the equation
    `ax^2 + by^2 = cz^2` with `a, b, c > 0` and `z_{0}^2 \geq \mid ab \mid` to
    a new reduced solution `(x, y, z)` such that `z^2 \leq \mid ab \mid`.
    """
    while z_0 > sqrt(a*b):

        if c % 2 == 0:
            k = c // 2
            u_0, v_0 = base_solution_linear(k, y_0, -x_0)

        else:
            k = 2*c
            u_0, v_0 = base_solution_linear(c, y_0, -x_0)

        w = -(a*u_0*x_0 + b*v_0*y_0) // (c*z_0)

        if c % 2 == 1:
            if w % 2 != (a*u_0 + b*v_0) % 2:
                w = w + 1

        x = (x_0*(a*u_0**2 + b*v_0**2 + c*w**2) - 2*u_0*(a*u_0*x_0 + b*v_0*y_0 + c*w*z_0)) // k
        y = (y_0*(a*u_0**2 + b*v_0**2 + c*w**2) - 2*v_0*(a*u_0*x_0 + b*v_0*y_0 + c*w*z_0)) // k
        z = (z_0*(a*u_0**2 + b*v_0**2 + c*w**2) - 2*w*(a*u_0*x_0 + b*v_0*y_0 + c*w*z_0)) // k

        x_0, y_0, z_0 = x, y, z

    return x_0, y_0, z_0


def diop_general_pythagorean(eq, param=symbols("m", integer=True)):
    """
    Solves the general pythagorean equation,
    `a_{1}^2x_{1}^2 + a_{2}^2x_{2}^2 + . . . + a_{n}^2x_{n}^2 - a_{n + 1}^2x_{n + 1}^2 = 0`.

    Returns a tuple which contains a parametrized solution to the equation,
    sorted in the same order as the input variables.

    Usage
    =====

    ``diop_general_pythagorean(eq, param)``: where ``eq`` is a general
    pythagorean equation which is assumed to be zero and ``param`` is the base
    parameter used to construct other parameters by subscripting.

    Examples
    ========

    >>> from sympy.solvers.diophantine import diop_general_pythagorean
    >>> from sympy.abc import a, b, c, d, e
    >>> diop_general_pythagorean(a**2 + b**2 + c**2 - d**2)
    (m1**2 + m2**2 - m3**2, 2*m1*m3, 2*m2*m3, m1**2 + m2**2 + m3**2)
    >>> diop_general_pythagorean(9*a**2 - 4*b**2 + 16*c**2 + 25*d**2 + e**2)
    (10*m1**2  + 10*m2**2  + 10*m3**2 - 10*m4**2, 15*m1**2  + 15*m2**2  + 15*m3**2  + 15*m4**2, 15*m1*m4, 12*m2*m4, 60*m3*m4)
    """
    var, coeff, diop_type  = classify_diop(eq)

    if diop_type == "general_pythagorean":
        return _diop_general_pythagorean(var, coeff, param)


def _diop_general_pythagorean(var, coeff, t):

    if sign(coeff[var[0]**2]) + sign(coeff[var[1]**2]) + sign(coeff[var[2]**2]) < 0:
        for key in coeff.keys():
            coeff[key] = coeff[key] * -1

    n = len(var)
    index = 0

    for i, v in enumerate(var):
        if sign(coeff[v**2]) == -1:
            index = i

    m = symbols(str(t) + "1:" + str(n), integer=True)
    l = []
    ith = 0

    for m_i in m:
        ith = ith + m_i**2

    l.append(ith - 2*m[n - 2]**2)

    for i in xrange(n - 2):
        l.append(2*m[i]*m[n-2])

    sol = l[:index] + [ith] + l[index:]

    lcm = 1
    for i, v in enumerate(var):
        if i == index or (index > 0 and i == 0) or (index == 0 and i == 1):
            lcm = ilcm(lcm, sqrt(abs(coeff[v**2])))
        else:
            lcm = ilcm(lcm, sqrt(coeff[v**2]) if sqrt(coeff[v**2]) % 2 else sqrt(coeff[v**2]) // 2)

    for i, v in enumerate(var):
        sol[i] = (lcm*sol[i]) / sqrt(abs(coeff[v**2]))

    return tuple(sol)


def diop_general_sum_of_squares(eq, limit=1):
    """
    Solves the equation `x_{1}^2 + x_{2}^2 + . . . + x_{n}^2 - k = 0`.

    Returns at most ``limit`` number of solutions. Currently there is no way to
    set ``limit`` using higher level API's like ``diophantine()`` or
    ``diop_solve()`` but that will be fixed soon.

    Usage
    =====

    ``general_sum_of_squares(eq, limit)`` : Here ``eq`` is an expression which
    is assumed to be zero. Also, ``eq`` should be in the form,
    `x_{1}^2 + x_{2}^2 + . . . + x_{n}^2 - k = 0`. At most ``limit`` number of
    solutions are returned.

    Details
    =======

    When `n = 3` if `k = 4^a(8m + 7)` for some `a, m \in Z` then there will be
    no solutions. Refer [1]_ for more details.

    Examples
    ========

    >>> from sympy.solvers.diophantine import diop_general_sum_of_squares
    >>> from sympy.abc import a, b, c, d, e, f
    >>> diop_general_sum_of_squares(a**2 + b**2 + c**2 + d**2 + e**2 - 2345)
    set([(0, 48, 5, 4, 0)])

    Reference
    =========

    .. [1] Representing an Integer as a sum of three squares, [online],
        Available:
        http://www.proofwiki.org/wiki/Integer_as_Sum_of_Three_Squares
    """
    var, coeff, diop_type = classify_diop(eq)

    if diop_type == "general_sum_of_squares":
        return _diop_general_sum_of_squares(var, coeff, limit)


def _diop_general_sum_of_squares(var, coeff, limit=1):

    n = len(var)
    k = -int(coeff[Integer(1)])
    s = set([])

    if k < 0:
        return set([])

    if n == 3:
        s.add(sum_of_three_squares(k))
    elif n == 4:
        s.add(sum_of_four_squares(k))
    else:

        m = n // 4
        f = partition(k, m, True)

        for j in xrange(limit):

            soln = []
            try:
                l = next(f)
            except StopIteration:
                break

            for n_i in l:
                a, b, c, d = sum_of_four_squares(n_i)
                soln = soln + [a, b, c, d]

            soln = soln + [0] * (n % 4)

            s.add(tuple(soln))

    return s


## Functions below this comment can be more suitably grouped under an Additive number theory module
## rather than the Diophantine equation module.


def partition(n, k=None, zeros=False):
    """
    Returns a generator that can be used to generate partitions of an integer
    `n`.

    A partition of `n` is a set of positive integers which add upto `n`. For
    example, partitions of 3 are 3 , 1 + 2, 1 + 1+ 1. A partition is returned
    as a tuple. If ``k`` equals None, then all possible partitions are returned
    irrespective of their size, otherwise only the partitions of size ``k`` are
    returned. If there are no partions of `n` with size `k` then an empty tuple
    is returned. If the ``zero`` parameter is set to True then a suitable
    number of zeros are added at the end of every partition of size less than
    ``k``.

    ``zero`` parameter is considered only if ``k`` is not None. When the
    partitions are over, the last `next()` call throws the ``StopIteration``
    exception, so this function should always be used inside a try - except
    block.

    Details
    =======

    ``partition(n, k)``: Here ``n`` is a positive integer and ``k`` is the size
    of the partition which is also positive integer.

    Examples
    ========

    >>> from sympy.solvers.diophantine import partition
    >>> f = partition(5)
    >>> next(f)
    (1, 1, 1, 1, 1)
    >>> next(f)
    (1, 1, 1, 2)
    >>> g = partition(5, 3)
    >>> next(g)
    (3, 1, 1)
    >>> next(g)
    (2, 2, 1)

    Reference
    =========

    .. [1] Generating Integer Partitions, [online],
        Available: http://homepages.ed.ac.uk/jkellehe/partitions.php
    """
    if n < 1:
        yield tuple()

    if k is not None:
        if k < 1:
            yield tuple()

        elif k > n:
            if zeros:
                for i in xrange(1, n):
                    for t in partition(n, i):
                        yield (t,) + (0,) * (k - i)
            else:
                yield tuple()

        else:
            a = [1 for i in xrange(k)]
            a[0] = n - k + 1

            yield tuple(a)

            i = 1
            while a[0] >= n // k + 1:
                j = 0

                while j < i and j + 1 < k:
                    a[j] = a[j] - 1
                    a[j + 1] = a[j + 1] + 1

                    yield tuple(a)

                    j = j + 1

                i = i + 1

            if zeros:
                for m in xrange(1, k):
                    for a in partition(n, m):
                        yield tuple(a) + (0,) * (k - m)

    else:
        a = [0 for i in xrange(n + 1)]
        l = 1
        y = n - 1

        while l != 0:
            x = a[l - 1] + 1
            l -= 1

            while 2*x <= y:
                a[l] = x
                y -= x
                l += 1

            m = l + 1
            while x <= y:
                a[l] = x
                a[m] = y
                yield tuple(a[:l + 2])
                x += 1
                y -= 1

            a[l] = x + y
            y = x + y - 1
            yield tuple(a[:l + 1])


def prime_as_sum_of_two_squares(p):
    """
    Represent a prime `p` which is congruent to 1 mod 4, as a sum of two
    squares.

    Examples
    ========

    >>> from sympy.solvers.diophantine import prime_as_sum_of_two_squares
    >>> prime_as_sum_of_two_squares(5)
    (2, 1)

    Reference
    =========

    .. [1] Representing a number as a sum of four squares, [online],
        Available: http://www.schorn.ch/howto.html
    """
    if p % 8 == 5:
        b = 2
    else:
        b = 3

        while pow(b, (p - 1) // 2, p) == 1:
            b = nextprime(b)

    b = pow(b, (p - 1) // 4, p)
    a = p

    while b**2 > p:
        a, b = b, a % b

    return (b, a % b)


def sum_of_three_squares(n):
    """
    Returns a 3-tuple `(a, b, c)` such that `a^2 + b^2 + c^2 = n` and
    `a, b, c \geq 0`.

    Returns (None, None, None) if `n = 4^a(8m + 7)` for some `a, m \in Z`. See
    [1]_ for more details.

    Usage
    =====

    ``sum_of_three_squares(n)``: Here ``n`` is a non-negative integer.

    Examples
    ========

    >>> from sympy.solvers.diophantine import sum_of_three_squares
    >>> sum_of_three_squares(44542)
    (207, 37, 18)

    References
    ==========

    .. [1] Representing a number as a sum of three squares, [online],
        Available: http://www.schorn.ch/howto.html
    """
    special = {1:(1, 0, 0), 2:(1, 1, 0), 3:(1, 1, 1), 10: (1, 3, 0), 34: (3, 3, 4), 58:(3, 7, 0),
        85:(6, 7, 0), 130:(3, 11, 0), 214:(3, 6, 13), 226:(8, 9, 9), 370:(8, 9, 15),
        526:(6, 7, 21), 706:(15, 15, 16), 730:(1, 27, 0), 1414:(6, 17, 33), 1906:(13, 21, 36),
        2986: (21, 32, 39), 9634: (56, 57, 57)}

    v = 0

    if n == 0:
        return (0, 0, 0)

    while n % 4 == 0:
        v = v + 1
        n = n // 4

    if n % 8 == 7:
        return (None, None, None)

    if n in special.keys():
        x, y, z = special[n]
        return (2**v*x, 2**v*y, 2**v*z)

    l = int(sqrt(n))

    if n == l**2:
        return (2**v*l, 0, 0)

    x = None

    if n % 8 == 3:
        l = l if l % 2 else l - 1

        for i in xrange(l, -1, -2):
            if isprime((n - i**2) // 2):
                x = i
                break

        y, z = prime_as_sum_of_two_squares((n - x**2) // 2)
        return (2**v*x, 2**v*(y + z), 2**v*abs(y - z))

    if n % 8 == 2 or n % 8 == 6:
        l = l if l % 2 else l - 1
    else:
        l = l - 1 if l % 2 else l

    for i in xrange(l, -1, -2):
        if isprime(n - i**2):
            x = i
            break

    y, z = prime_as_sum_of_two_squares(n - x**2)
    return (2**v*x, 2**v*y, 2**v*z)


def sum_of_four_squares(n):
    """
    Returns a 4-tuple `(a, b, c, d)` such that `a^2 + b^2 + c^2 + d^2 = n`.

    Here `a, b, c, d \geq 0`.

    Usage
    =====

    ``sum_of_four_squares(n)``: Here ``n`` is a non-negative integer.

    Examples
    ========

    >>> from sympy.solvers.diophantine import sum_of_four_squares
    >>> sum_of_four_squares(3456)
    (8, 48, 32, 8)
    >>> sum_of_four_squares(1294585930293)
    (0, 1137796, 2161, 1234)

    References
    ==========

    .. [1] Representing a number as a sum of four squares, [online],
        Available: http://www.schorn.ch/howto.html
    """
    if n == 0:
        return (0, 0, 0, 0)

    v = 0
    while n % 4 == 0:
        v = v + 1
        n = n // 4

    if n % 8 == 7:
        d = 2
        n = n - 4
    elif n % 8 == 6 or n % 8 == 2:
        d = 1
        n = n - 1
    else:
        d = 0

    x, y, z = sum_of_three_squares(n)

    return (2**v*d, 2**v*x, 2**v*y, 2**v*z)


def power_representation(n, p, k, zeros=False):
    """
    Returns a generator for finding k-tuples `(n_{1}, n_{2}, . . . n_{k})` such
    that `n = n_{1}^p + n_{2}^p + . . . n_{k}^p`.

    Here `n` is a non-negative integer. StopIteration exception is raised after
    all the solutions are generated, so should always be used within a try-
    catch block.

    Usage
    =====

    ``power_representation(n, p, k, zeros)``: Represent number ``n`` as a sum
    of ``k``, ``p``th powers. If ``zeros`` is true, then the solutions will
    contain zeros.

    Examples
    ========

    >>> from sympy.solvers.diophantine import power_representation
    >>> f = power_representation(1729, 3, 2) # Represent 1729 as a sum of two cubes
    >>> next(f)
    (12, 1)
    >>> next(f)
    (10, 9)
    """
    if p < 1 or k < 1 or n < 1:
        raise ValueError("Expected: n > 0 and k >= 1 and p >= 1")

    if k == 1:
        if perfect_power(n):
            yield (perfect_power(n)[0],)
        else:
            yield tuple()

    elif p == 1:
        for t in partition(n, k, zeros):
            yield t

    else:
        l = []
        a = integer_nthroot(n, p)[0]

        for t in pow_rep_recursive(a, k, n, [], p):
                yield t

        if zeros:
            for i in xrange(2, k):
                for t in pow_rep_recursive(a, i, n, [], p):
                    yield t + (0,) * (k - i)


def pow_rep_recursive(n_i, k, n_remaining, terms, p):

    if k == 0 and n_remaining == 0:
        yield tuple(terms)
    else:
        if n_i >= 1 and k > 0 and n_remaining >= 0:
            if n_i**p <= n_remaining:
                for t in pow_rep_recursive(n_i, k - 1, n_remaining - n_i**p, terms + [n_i], p):
                    yield t

            for t in pow_rep_recursive(n_i - 1, k, n_remaining, terms, p):
                yield t<|MERGE_RESOLUTION|>--- conflicted
+++ resolved
@@ -10,11 +10,8 @@
 from sympy.core.numbers import igcdex
 from sympy.ntheory.residue_ntheory import sqrt_mod
 from sympy.core.compatibility import xrange
-<<<<<<< HEAD
 from sympy.core.relational import Eq
-=======
 from sympy.solvers.solvers import check_assumptions
->>>>>>> 8d8617e5
 
 __all__ = ['diophantine', 'diop_solve', 'classify_diop', 'diop_linear', 'base_solution_linear',
 'diop_quadratic', 'diop_DN', 'cornacchia', 'diop_bf_DN', 'transformation_to_DN', 'find_DN',
@@ -113,37 +110,18 @@
     original equation. This function converts `(t, t)` into `(t, t, n_{1})`
     where `n_{1}` is an integer parameter.
     """
-<<<<<<< HEAD
-=======
-    # currently more than 3 parameters are not required.
-    n1, n2, n3 = symbols("n1, n2, n3", integer=True)
-    params = [n1, n2, n3]
-
->>>>>>> 8d8617e5
     l = []
 
-<<<<<<< HEAD
     if None in solution:
         return ()
 
     solution = iter(solution)
     params = numbered_symbols("n", Integer=True, start=1)
-
     for v in var:
         if v in var_t:
             l.append(next(solution))
         else:
             l.append(next(params))
-=======
-    if None not in solution:
-        for v in var:
-            if v in var_t:
-                l.append(solution[count1])
-                count1 = count1 + 1
-            else:
-                l.append(params[count2])
-                count2 = count2 + 1
->>>>>>> 8d8617e5
 
     for val, symb in zip(l, var):
         if check_assumptions(val, **symb.assumptions0) is False:
