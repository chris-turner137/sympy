from sympy import (
    Expr, Basic, sympify, Add, Mul, Pow, 
    I, Function, Integer, S, sympify, Matrix, oo
)
from sympy.core.sympify import _sympify
from sympy.core.decorators import call_highest_priority
from sympy.physics.hilbert import *
from sympy.core.numbers import Number
from sympy.core.symbol import Symbol, symbols

"""
Questions:

* What is an appropriate base class for Operator?
* What does doit do and should be use it to do things like apply operators?
* How should we handle assumptions?  New or old system?
* How should we handle different types of operators like symmetric, hermitian,
  etc? Assumptions?
* How do we handle the null state?  Do we use Integer(0) or an actual
  ZeroState Singleton?
* Should we allow states to have names that are composite from the ground up?
* Should __repr__ return a nice representation of things or the more pythonic
  thing.  |a> or Ket('a').
* What should a basis set consist of?  Somehow it needs to know about a set
  of states and maybe the operator they are eigenvectors of. We need a way
  of labeling these states by name and index: |a[0]>, |a[1]>, etc.
* Should Operator.name and State.name be a string or symbol?
"""

__all__ = [
    'StateBase',
    'State',
    'Ket',
    'Bra',
    'InnerProduct',
    'OuterProduct',
    'Operator',
    'Dagger',
    'KroneckerDelta',
    'Commutator',
    # 'AntiCommutator',
]


#-----------------------------------------------------------------------------
# Error handling
#-----------------------------------------------------------------------------

class QuantumError(Exception):
    pass


#-----------------------------------------------------------------------------
# Main objects
#-----------------------------------------------------------------------------

class Representable(object):
    """An object that can be represented."""

    def represent(self, basis, **options):
        rep_method = '_represent_%s' % basis.__class__.__name__
        if hasattr(self, rep_method):
            f = getattr(self, rep_method)
            rep = f(basis, **options)
            return rep
        else:
            raise QuantumError(
                'Object %r does not know how to represent itself in basis: %r' % (self, basis)
            )

class StateBase(Expr, Representable):

    # Slots are for instance variables that can always be computed dynamically
    # from self.args, but that we don't want users to have to pass each time.
    __slots__ = ['hilbert_space']

    # Class level attributes that are the same for all instances go here.
    # Because the hilbert_space can change, it can't go here. All instance
    # level things must go in self.args.
    is_continuous = False
    is_discrete = False
    # I am a little worried that the basis set might need to be in self.args.
    # Or maybe this needs to be a slot if it can be computed from self.args.
    basis_set = None

    _op_priority = 100.0

    @property
    def name(self):
        raise NotImplementedError('name must be implemented in a subclass')

    @property
    def dual(self):
        raise NotImplementedError('dual must be implemented in a subclass')

    def _eval_dagger(self):
        return self.dual

    @property
    def is_symbolic(self):
        return True

<<<<<<< HEAD
    @property
    def evaluates(self):
        return self.__class__

    def _sympyrepr(self, printer, *args):
        return '%s(%s)' % (self.__class__.__name__, self._print_name(printer, *args))

    def _sympystr(self, printer, *args):
        return '%s%s%s' % (self.lbracket, self._print_name(printer, *args), self.rbracket)

    def _pretty(self, printer, *args):
        from sympy.printing.pretty.stringpict import prettyForm
        pform = self._print_name_pretty(printer, *args)
        pform = prettyForm(*pform.left(prettyForm(self.lbracket)))
        pform = prettyForm(*pform.right(prettyForm(self.rbracket)))
        return pform

=======
>>>>>>> cc5ec285
    def _print_name(self, printer, *args):
        return printer._print(self.name, *args)

    def _print_name_pretty(self, printer, *args):
        pform = printer._print(self.name, *args)
        return pform

    @call_highest_priority('__rmul__')
    def __mul__(self, other):
        from sympy.physics.qmul import QMul
        return QMul(self, other)

    @call_highest_priority('__mul__')
    def __rmul__(self, other):
        from sympy.physics.qmul import QMul
        return QMul(other, self)

    @call_highest_priority('__radd__')
    def __add__(self, other):
        compare_hilbert(self, other)
        _validate_add(self, other)
        return Add(self, other)

    @call_highest_priority('__add__')
    def __radd__(self, other):
        compare_hilbert(other, self)
        _validate_add(other, self)
        return Add(other, self)

    @call_highest_priority('__rpow__')
    def __pow__(self, other):
        raise NotImplementedError("Can't do Tensor Products of States Yet")

    @call_highest_priority('__pow__')
    def __rpow__(self, other):
        raise QuantumError("Can't raise %s to a State" % (other.__class__.__name__,))

    def _sympyrepr(self, printer, *args):
        return '%s(%s)' % (self.__class__.__name__, self._print_name(printer, *args))

    def _sympystr(self, printer, *args):
        return '%s%s%s' % (self.lbracket, self._print_name(printer, *args), self.rbracket)

    def _pretty(self, printer, *args):
        from sympy.printing.pretty.stringpict import prettyForm
        pform = self._print_name_pretty(printer, *args)
        pform = prettyForm(*pform.left(prettyForm(self.lbracket)))
        pform = prettyForm(*pform.right(prettyForm(self.rbracket)))
        return pform

class KetBase(StateBase):

    lbracket = '|'
    rbracket = '>'

    @property
    def dual(self):
        return BraBase(*self.args)

class BraBase(StateBase):

    lbracket = '<'
    rbracket = '|'

    @property
    def dual(self):
        return KetBase(*self.args)


class State(StateBase):
    """
    General abstract quantum state.

    Anywhere you can have a State, you can also have Integer(0).
    All code must check for this!
    """

    def __new__(cls, name):
        # First compute args and call Expr.__new__ to create the instance
        name = cls._eval_name(name)
        inst = Expr.__new__(cls, name, **{'commutative':False})
        # Now set the slots on the instance
        inst.hilbert_space = cls._eval_hilbert_space(name)
        return inst

    @classmethod
    def _eval_name(cls, name):
        return sympify(name)

    @property
    def name(self):
        return self.args[0]

    @classmethod
    def _eval_hilbert_space(cls, name):
        return HilbertSpace()

    def doit(self, **kw_args):
        return self

class Ket(State, KetBase):

    @property
    def dual(self):
        return Bra(*self.args)

class Bra(State, BraBase):

    @property
    def dual(self):
        return Ket(*self.args)

class TimeDepState(StateBase):

    def __new__(cls, name, time):
        # First compute args and call Expr.__new__ to create the instance
        name = cls._eval_name(name, time)
        time = cls._eval_time(name, time)
        inst = Expr.__new__(cls, name, time, **{'commutative':False})
        # Now set the slots on the instance
        inst.hilbert_space = cls._eval_hilbert_space(name, time)
        return inst

    @classmethod
    def _eval_name(cls, name, time):
        return sympify(name)

    @classmethod
    def _eval_time(cls, name, time):
        return sympify(time)

    @classmethod
    def _eval_hilbert_space(cls, name, time):
        return HilbertSpace()

class TimeDepKet(TimeDepState, KetBase):

    @property
    def dual(self):
        return TimeDepBra(*self.args)

class TimeDepBra(TimeDepState, BraBase):

    @property
    def dual(self):
        return TimeDepKet(*self.args)

class BasisSet(Basic):
    """A basis set for a Hilbert Space"""

    def __new__(cls, dimension):
        dimension = sympify(dimension)
        return Basic.__new__(cls, dimension)

    @property
    def dimension(self):
        return self.args[0]

    def __len__(self):
        return self.dimension

    @property
    def unity(self):
        """Return the unity operator for this basis set."""
        raise NotImplementedError('Not implemented')

class Operator(Expr, Representable):
    """
    Base class for non-commuting Quantum operators.

    >>> from sympy import simplify
    >>> from sympy.physics.quantum import Operator
    >>> A = Operator('A')
    >>> print A
    A
    """
    _op_priority = 100.0

    __slots__ = ['hilbert_space']

    def __new__(cls, name):
        name = sympify(name)
        obj = Expr.__new__(cls, name, **{'commutative': False})
        obj.hilbert_space = cls._eval_hilbert_space(name)        
        return obj

    @classmethod
    def _eval_hilbert_space(cls, name):
        return HilbertSpace()

    @property
    def name(self):
        return self.args[0]

    @property
    def evaluates(self):
        return self.__class__

    @call_highest_priority('__rmul__')
    def __mul__(self, other):
        from sympy.physics.qmul import QMul
        return QMul(self, other)

    @call_highest_priority('__mul__')
    def __rmul__(self, other):
        from sympy.physics.qmul import QMul
        return QMul(other, self)

    @call_highest_priority('__radd__')
    def __add__(self, other):
        from sympy.physics.qadd import QAdd
        return QAdd(self, other)

    @call_highest_priority('__add__')
    def __radd__(self, other):
        from sympy.physics.qadd import QAdd
        return QAdd(other, self)

    @call_highest_priority('__rpow__')
    def __pow__(self, other):
        #if not isinstance(other, (Mul, Add, Pow, Number, Symbol)):
        return Pow(self, other)

    @call_highest_priority('__pow__')
    def __rpow__(self, other):
        #??operator**operator??
        return Pow(other, self)

    def doit(self,**kw_args):
        return self

    def _sympyrepr(self, printer, *args):
        return '%s(%s)' % (self.__class__.__name__, printer._print(self.name, *args))

    def _sympystr(self, printer, *args):
        return printer._print(self.name, *args)

    def _pretty(self, printer, *args):
        return printer._print(self.name, *args)

class InnerProduct(Expr):
    """
    An unevaluated inner product between a Bra and Ket.
    """

    def __new__(cls, bra, ket):
        #What about innerProd(1,1), should it auto simplify?
        if not (bra and ket):
            raise Exception('InnerProduct requires a leading Bra and a trailing Ket')
        assert issubclass(bra.evaluates, Bra), 'First argument must be a Bra'
        assert issubclass(ket.evaluates, Ket), 'Second argument must be a Ket'
        r = cls.eval(bra, ket)
        if isinstance(r, Expr):
            return r
        obj = Expr.__new__(cls, bra, ket)
        return obj

    @classmethod
    def eval(cls, bra, ket):
        # We need to decide what to do here. We probably will ask if the
        # bra and ket know how to do the inner product.
        return None

    @property
    def bra(self):
        return self.args[0]

    @property
    def ket(self):
        return self.args[1]

    @property
    def evaluates(self):
        return Number

    def _eval_dagger(self):
        return InnerProduct(Dagger(self.ket), Dagger(self.bra))

    def _sympyrepr(self, printer, *args):
        return '%s(%s,%s)' % (self.__class__.__name__, printer._print(self.bra, *args), printer._print(self.ket, *args))

    def _sympystr(self, printer, *args):
        sbra = str(self.bra)
        sket = str(self.ket)
        return '%s|%s' % (sbra[:-1], sket[1:])

    def _pretty(self, printer, *args):
        return self.bra._pretty(printer, *args)*self.ket._pretty(printer, *args)


class OuterProduct(Expr):
    """
    An unevaluated outer product between a Ket and Bra.
    """

    __slots__ = ['hilbert_space']

    def __new__(cls, ket, bra):
        if not (ket and bra):
            raise Exception('OuterProduct requires a leading Ket and a trailing Bra')
        assert issubclass(ket.evaluates, Ket), 'First argument must be a Ket'
        assert issubclass(bra.evaluates, Bra), 'Second argument must be a Bra'
        assert ket.hilbert_space == bra.hilbert_space
        r = cls.eval(ket, bra)
        if isinstance(r, Expr):
            return r
        obj = Expr.__new__(cls, *(ket, bra), **{'commutative': False})
        obj.hilbert_space = ket.hilbert_space
        return obj

    @classmethod
    def eval(cls, ket, bra):
        # We need to decide what to do here. We probably will ask if the
        # bra and ket know how to do the outer product.
        return None

    @property
    def ket(self):
        return self.args[0]

    @property
    def bra(self):
        return self.args[1]

    @property
    def evaluates(self):
        return self.__class__

    def _eval_dagger(self):
        return OuterProduct(Dagger(self.bra), Dagger(self.ket))

    def _sympyrepr(self, printer, *args):
        return '%s(%s,%s)' % (self.__class__.__name__, printer._print(self.ket, *args), printer._print(self.bra, *args))

    def _sympystr(self, printer, *args):
        return str(self.ket)+str(self.bra)

    def _pretty(self, printer, *args):
        return self.ket._pretty(printer, *args)*self.bra._pretty(printer, *args)


class Dagger(Expr):
    """
    General hermitian conjugate operation.
    """

    def __new__(cls, arg):
        if isinstance(arg, Matrix):
            return cls.eval(arg)
        arg = sympify(arg)
        r = cls.eval(arg)
        if isinstance(r, Expr):
            return r
        #make unevaluated dagger commutative or non-commutative depending on arg
        if arg.is_commutative:
            obj = Expr.__new__(cls, arg)
        else:
            obj = Expr.__new__(cls, arg, **{'commutative':False})
        return obj

    @classmethod
    def eval(cls, arg):
        """
        Evaluates the Dagger instance.
        """
        try:
            d = arg._eval_dagger()
        except:
            if isinstance(arg, Expr):
                if arg.is_Add:
                    return Add(*tuple(map(Dagger, arg.args)))
                if arg.is_Mul:
                    return Mul(*tuple(map(Dagger, reversed(arg.args))))
                if arg.is_Number:
                    return arg
                if arg.is_Pow:
                    return Pow(Dagger(arg.args[0]), Dagger(arg.args[1]))
                if arg == I:
                    return -arg
            elif isinstance(arg, Matrix):
                arg = arg.T
                for i in range(arg.rows*arg.cols):
                    arg[i] = Dagger(arg[i])
                return arg
            else:
                return None
        else:
            return d

    def _eval_subs(self, old, new):
        r = Dagger(self.args[0].subs(old, new))
        return r

    def _eval_dagger(self):
        return self.args[0]

    def _sympyrepr(self, printer, *args):
        return '%s(%s)' % (self.__class__.__name__, self.args[0])

    def _sympystr(self, printer, *args):
        return '%s(%s)' % (self.__class__.__name__, self.args[0])

    def _pretty(self, printer, *args):
        from sympy.printing.pretty.stringpict import prettyForm
        pform = printer._print(self.args[0], *args)
        pform = pform**prettyForm(u'\u2020')
        return pform


class KroneckerDelta(Function):
    """
    Discrete delta function.
    """

    nargs = 2
    is_commutative=True

    @classmethod
    def eval(cls, i, j):
        """
        Evaluates the discrete delta function.
        """
        if i > j:
            return cls(j,i)
        diff = i-j
        if diff == 0:
            return Integer(1)
        elif diff.is_number:
            return S.Zero

    def _eval_subs(self, old, new):
        r = KroneckerDelta(self.args[0].subs(old, new), self.args[1].subs(old, new))
        return r

    def _eval_dagger(self):
        return self

    def _latex_(self,printer):
        return "\\delta_{%s%s}"% (self.args[0].name,self.args[1].name)

    def __repr__(self):
        return "KroneckerDelta(%s,%s)"% (self.args[0],self.args[1])

    def __str__(self):
        return 'd(%s,%s)'% (self.args[0],self.args[1])


class Commutator(Function):
    """
    The Commutator:  [A, B] = A*B - B*A

    The arguments are ordered according to .__cmp__()

    >>> from sympy import symbols
    >>> from sympy.physics.secondquant import Commutator
    >>> A, B = symbols('A B', commutative=False)
    >>> Commutator(B, A)
    Commutator(B, A)

    Evaluate the commutator with .doit()

    >>> comm = Commutator(A,B); comm
    Commutator(A, B)
    >>> comm.doit()
    A*B - B*A
    """

    is_commutative = False
    nargs = 2

    @classmethod
    def eval(cls, a, b):
        """
        The Commutator [A,B] is on canonical form if A < B


        """
        if not (a and b): return S.Zero
        if a == b: return S.Zero
        if a.is_commutative or b.is_commutative:
            return S.Zero

        #
        # [A+B,C]  ->  [A,C] + [B,C]
        #
        a = a.expand()
        if isinstance(a,Add):
            return Add(*[cls(term,b) for term in a.args])
        b = b.expand()
        if isinstance(b,Add):
            return Add(*[cls(a,term) for term in b.args])

        #
        # [xA,yB]  ->  xy*[A,B]
        #
        c_part = []
        nc_part = []
        nc_part2 = []
        if isinstance(a,Mul):
            c_part,nc_part = split_commutative_parts(a)
        if isinstance(b,Mul):
            c_part2,nc_part2 = split_commutative_parts(b)
            c_part.extend(c_part2)
        if c_part:
            a = nc_part or [a]
            b = nc_part2 or [b]
            return Mul(*c_part)*cls(Mul(*a),Mul(*b))

        #
        # Canonical ordering of arguments
        #
        if a > b:
            return S.NegativeOne*cls(b,a)

    def doit(self, **hints):
        a = self.args[0]
        b = self.args[1]
        return (a*b - b*a).doit(**hints)

    def _eval_dagger(self):
        return Commutator(Dagger(self.args[1]), Dagger(self.args[0]))

    def __repr__(self):
        return "Commutator(%s,%s)" %(self.args[0], self.args[1])

    def __str__(self):
        return "[%s,%s]" %(self.args[0], self.args[1])

    def _latex_(self,printer):
        return "\\left[%s,%s\\right]"%tuple([
            printer._print(arg) for arg in self.args])


#-----------------------------------------------------------------------------
# Functions
#-----------------------------------------------------------------------------

def represent(expr, basis, **options):
    """Represent the quantum expression in the given basis."""
    if isinstance(expr, Representable):
        return expr.represent(basis, **options)
    elif isinstance(expr, Add):
        result = S.Zero
        for args in expr.args:
            if not result:
                result = represent(args, basis, **options)
            else:
                result += represent(args, basis, **options)
        return result
    elif isinstance(expr, Pow):
        return represent(expr.base, basis, **options)**expr.exp
    elif not isinstance(expr, Mul):
        return expr

    if not isinstance(expr, Mul):
        raise TypeError('Mul expected, got: %r' % expr)

    result = S.One
    for arg in reversed(expr.args):
        result = represent(arg, basis, **options)*result
    return result

def _evaluate_type(sympy_binop):
    #determines if a Mul or Add evaluates to a Ket, Bra, Operator, or Number
    #Willbe Used in _validate_add; this is absurd, We should just have an extra thing in Mul that says "I am a ket"
    #Mul is not extendable at all. When you can't implement Matrix operations in your data and bin-op model, your model is wrong.
    #But I digress
    if isinstance(sympy_binop, Add):
        return _evaluate_type(sympy_binop.args[0])
    elif isinstance(sympy_binop, Mul):
        result = [Number, '']
        for item in sympy_binop.args:
            if issubclass(result[0], Number):
                result = [item.__class__, ''] #FIXME 
            elif issubclass(result[0], Operator):
                if isinstance(item, (Number, Operator)):
                    result = [Operator, '']
                elif isinstance(item, KetBase):
                    return [State, 'ket']
                else:
                    raise QuantumError("Can't multiply %s and %s" % (result.__name__, item.__class__.__name__))
            elif issubclass(result[0], State):
                if result[1] == 'ket':
                    if isinstance(item, BraBase):
                        return [Number, '']
                    elif isinstance(item, Number):
                        return 
                else:
                    pass                
    #base case
    elif isinstance(sympy_binop, (OuterProduct, Operator)):
        return Operator
    elif isinstance(sympy_binop, (InnerProduct, Number)):
        return Number  
    elif isinstance(sympy_binop, State):
        return sympy_binop.__class__
    else:
        raise QuantumError("Don't Know how you got here. Contact your system administrator?")

def _validate_add(expr1, expr2):
    if isinstance(expr1, Add):
        _validate_add(expr1.args[-1], expr2)
        return 
    elif isinstance(expr2, Add):
        _validate_add(expr1, expr2.args[0])
        return
    else:
        if isinstance(expr1, StateBase) and isinstance(expr2, StateBase):
            if expr1.__class__ == expr2.__class__:
                return
        elif isinstance(expr1, Operator) and isinstance(expr2, Operator):
            return
        elif expr1 == 0 or expr2 == 0:
            return
        else:
            raise QuantumError("Can't add %s and %s" % (expr1.__class__.__name__, expr2.__class__.__name__))

def _validate_mul(expr1, expr2):
    if isinstance(expr1, Mul):
        _validate_mul(expr1.args[-1], expr2)
    elif isinstance(expr2, Mul):
        _validate_mul(expr1, expr2.args[0])
    elif isinstance(expr1, Add):
        _validate_mul(expr1.args[-1], expr2)
    elif isinstance(expr2, Add):
        _validate_mul(expr1, expr2.args[-1])
    elif isinstance(expr1, State) and isinstance(expr2, StateBase):
        if isinstance(expr1, Ket) and isinstance(expr2, KetBase):
            raise NotImplementedError("TensorProducts of ket%ket not implemented")
        if isinstance(expr1, Bra) and isinstance(expr2, BraBase):
            raise NotImplementedError("TensorProducts of bra%bra not implemented")
    elif isinstance(expr1, (Operator, OuterProduct)) and isinstance(expr2, BraBase):
        raise QuantumError('(Operator or OuterProduct)*Bra is invalid.\n(Try using parentheses to form inner and outer products)')
    elif isinstance(expr2, (Operator, OuterProduct)) and isinstance(expr1, Ket):
        raise QuantumError('Ket*(Operator or OuterProduct) is invalid.\n(Try using parentheses to form inner and outer products)')

def _qmul(expr1, expr2):
    """
    Check to see if arg1 or arg2 can combine to be a valid Mul.
    """
    if isinstance(expr1, Bra) and isinstance(expr2, Ket):
        return InnerProduct(expr1, expr2)
    elif isinstance(expr1, Ket) and isinstance(expr2, Bra):
        return OuterProduct(expr1, expr2)
    else:
        return Mul(expr1, expr2)

def split_product(expr):
    """
    Separates a (valid) Mul of quantum objects and inner/outer products into a 
    Mul.

    * Only works for simple Muls (e.g. a*b*c*d) right now.
    """
    new_expr = Mul()
    for arg in expr.args:
        if isinstance(arg, InnerProduct):
            new_expr = new_expr*Mul(*arg.args)
        elif isinstance(arg, OuterProduct):
            new_expr = new_expr*Mul(*arg.args)
        else:
            new_expr = new_expr*arg
    return new_expr

def split_commutative_parts(m):
    c_part = [p for p in m.args if p.is_commutative]
    nc_part = [p for p in m.args if not p.is_commutative]
    return c_part, nc_part<|MERGE_RESOLUTION|>--- conflicted
+++ resolved
@@ -100,7 +100,6 @@
     def is_symbolic(self):
         return True
 
-<<<<<<< HEAD
     @property
     def evaluates(self):
         return self.__class__
@@ -118,8 +117,6 @@
         pform = prettyForm(*pform.right(prettyForm(self.rbracket)))
         return pform
 
-=======
->>>>>>> cc5ec285
     def _print_name(self, printer, *args):
         return printer._print(self.name, *args)
 
