--- conflicted
+++ resolved
@@ -1,13 +1,7 @@
-<<<<<<< HEAD
-from sympy.core.backend import (sin, cos, diff, eye, expand, symbols, sympify,
-                                ImmutableMatrix as Matrix)
+from sympy.core.backend import (diff, expand, sin, cos, sympify,
+                   eye, symbols, ImmutableMatrix as Matrix, MatrixBase)
 from sympy import (trigsimp, solve, Symbol, Dummy)
-from sympy.core.compatibility import string_types, u, range
-=======
-from sympy import (diff, trigsimp, expand, sin, cos, solve, Symbol, sympify,
-                   eye, symbols, Dummy, ImmutableMatrix as Matrix, MatrixBase)
 from sympy.core.compatibility import string_types, range
->>>>>>> 727bc38a
 from sympy.physics.vector.vector import Vector, _check_vector
 
 __all__ = ['CoordinateSym', 'ReferenceFrame']
