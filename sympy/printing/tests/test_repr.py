from sympy.utilities.pytest import XFAIL, raises
from sympy import Symbol, symbols, Function, Integer, Matrix, nan, oo, Abs, \
    Rational, Float, S, WildFunction
from sympy.geometry import Point, Circle, Ellipse
from sympy.printing import srepr

x, y = symbols('x,y')

# eval(srepr(expr)) == expr has to succeed in the right environment. The right
# environment is the scope of "from sympy import *" for most cases.
ENV = {}
exec "from sympy import *" in ENV

def sT(expr, string):
    """
    sT := sreprTest

    Tests that srepr delivers the expected string and that
    the condition eval(srepr(expr))==expr holds.
    """
    assert srepr(expr) == string
    assert eval(string, ENV) == expr

def test_printmethod():
    class R(oo.__class__):
        def _sympyrepr(self, printer):
            return "foo"
    assert srepr(R()) == "foo"
    class R(Abs):
        def _sympyrepr(self, printer):
            return "foo(%s)" % printer._print(self.args[0])
    assert srepr(R(x)) == "foo(Symbol('x'))"

def test_Add():
    sT(x+y, "Add(Symbol('x'), Symbol('y'))")
    assert srepr(x**2 + 1, order='lex') == "Add(Pow(Symbol('x'), Integer(2)), Integer(1))"
    assert srepr(x**2 + 1, order='old') == "Add(Integer(1), Pow(Symbol('x'), Integer(2)))"

def test_Function():
    sT(Function("f")(x), "Function('f')(Symbol('x'))")
    # test unapplied Function
    sT(Function('f'), "Function('f')")

def test_Geometry():
    sT(Point(0,0),  "Point(Integer(0), Integer(0))")
    sT(Ellipse(Point(0, 0), 5, 1),  "Ellipse(Point(Integer(0), Integer(0)), Integer(5), Integer(1))")
    # TODO more tests

<<<<<<< HEAD
def test_Infinity():
    sT(oo, "S.Infinity")
=======
def test_Singletons():
    sT(S.Catalan, 'Catalan')
    sT(S.ComplexInfinity, 'zoo')
    sT(S.EulerGamma, 'EulerGamma')
    sT(S.Exp1, 'E')
    sT(S.GoldenRatio, 'GoldenRatio')
    sT(S.Half, 'Rational(1, 2)')
    sT(S.ImaginaryUnit, 'I')
    sT(S.Infinity, 'oo')
    sT(S.NaN, 'nan')
    sT(S.NegativeInfinity, '-oo')
    sT(S.NegativeOne, 'Integer(-1)')
    sT(S.One, 'Integer(1)')
    sT(S.Pi, 'pi')
    sT(S.Zero, 'Integer(0)')
>>>>>>> c9470ac4

def test_Integer():
    sT(Integer(4), "Integer(4)")

def test_list():
    sT([x, Integer(4)], "[Symbol('x'), Integer(4)]")

def test_Matrix():
<<<<<<< HEAD
    sT(Matrix([[x**+1, 1], [y, x+y]]), "Matrix([[Symbol('x'), Integer(1)], [Symbol('y'), Add(Symbol('x'), Symbol('y'))]])")
    sT(Matrix(), "Matrix([])")

def test_NaN():
    sT(nan, "S.NaN")

def test_NegativeInfinity():
    sT(-oo, "S.NegativeInfinity")

def test_NegativeOne():
    sT(-Integer(1), "Integer(-1)")

def test_One():
    sT(S.One, "Integer(1)")
=======
    sT(Matrix([[x**+1, 1], [y, x+y]]),
       "Matrix([[Symbol('x'), Integer(1)], [Symbol('y'), Add(Symbol('x'), Symbol('y'))]])")
    sT(Matrix(), "Matrix([])")

    sT(Matrix([[x**+1, 1], [y, x+y]]), "Matrix([[Symbol('x'), Integer(1)], [Symbol('y'), Add(Symbol('x'), Symbol('y'))]])")
>>>>>>> c9470ac4

def test_Rational():
    sT(Rational(1,3), "Rational(1, 3)")
    sT(Rational(-1,3), "Rational(-1, 3)")

def test_Float():
    sT(Float('1.23', prec=3), "Float('1.22998', prec=3)")
    sT(Float('1.23456789', prec=9), "Float('1.23456788994', prec=9)")
    sT(Float('1.234567890123456789', prec=19), "Float('1.234567890123456789013', prec=19)")
    sT(Float('0.60038617995049726', 15), "Float('0.60038617995049726', prec=15)")

def test_Symbol():
    sT(x, "Symbol('x')")
    sT(y, "Symbol('y')")

def test_tuple():
    sT((x,), "(Symbol('x'),)")
    sT((x,y), "(Symbol('x'), Symbol('y'))")

def test_WildFunction():
    sT(WildFunction('w'), "WildFunction('w')")

<<<<<<< HEAD
def test_Zero():
    sT(S.Zero, "Integer(0)")

def test_settins():
    raises(TypeError, 'srepr(x, method="garbage")')
=======
def test_settins():
    raises(TypeError, 'srepr(x, method="garbage")')

def test_Mul():
    sT(3*x**3*y, "Mul(Integer(3), Pow(Symbol('x'), Integer(3)), Symbol('y'))")
    assert srepr(3*x**3*y, order='old') == "Mul(Integer(3), Symbol('y'), Pow(Symbol('x'), Integer(3)))"
>>>>>>> c9470ac4
<|MERGE_RESOLUTION|>--- conflicted
+++ resolved
@@ -46,10 +46,6 @@
     sT(Ellipse(Point(0, 0), 5, 1),  "Ellipse(Point(Integer(0), Integer(0)), Integer(5), Integer(1))")
     # TODO more tests
 
-<<<<<<< HEAD
-def test_Infinity():
-    sT(oo, "S.Infinity")
-=======
 def test_Singletons():
     sT(S.Catalan, 'Catalan')
     sT(S.ComplexInfinity, 'zoo')
@@ -65,7 +61,6 @@
     sT(S.One, 'Integer(1)')
     sT(S.Pi, 'pi')
     sT(S.Zero, 'Integer(0)')
->>>>>>> c9470ac4
 
 def test_Integer():
     sT(Integer(4), "Integer(4)")
@@ -74,28 +69,11 @@
     sT([x, Integer(4)], "[Symbol('x'), Integer(4)]")
 
 def test_Matrix():
-<<<<<<< HEAD
-    sT(Matrix([[x**+1, 1], [y, x+y]]), "Matrix([[Symbol('x'), Integer(1)], [Symbol('y'), Add(Symbol('x'), Symbol('y'))]])")
-    sT(Matrix(), "Matrix([])")
-
-def test_NaN():
-    sT(nan, "S.NaN")
-
-def test_NegativeInfinity():
-    sT(-oo, "S.NegativeInfinity")
-
-def test_NegativeOne():
-    sT(-Integer(1), "Integer(-1)")
-
-def test_One():
-    sT(S.One, "Integer(1)")
-=======
     sT(Matrix([[x**+1, 1], [y, x+y]]),
        "Matrix([[Symbol('x'), Integer(1)], [Symbol('y'), Add(Symbol('x'), Symbol('y'))]])")
     sT(Matrix(), "Matrix([])")
 
     sT(Matrix([[x**+1, 1], [y, x+y]]), "Matrix([[Symbol('x'), Integer(1)], [Symbol('y'), Add(Symbol('x'), Symbol('y'))]])")
->>>>>>> c9470ac4
 
 def test_Rational():
     sT(Rational(1,3), "Rational(1, 3)")
@@ -118,17 +96,9 @@
 def test_WildFunction():
     sT(WildFunction('w'), "WildFunction('w')")
 
-<<<<<<< HEAD
-def test_Zero():
-    sT(S.Zero, "Integer(0)")
-
-def test_settins():
-    raises(TypeError, 'srepr(x, method="garbage")')
-=======
 def test_settins():
     raises(TypeError, 'srepr(x, method="garbage")')
 
 def test_Mul():
     sT(3*x**3*y, "Mul(Integer(3), Pow(Symbol('x'), Integer(3)), Symbol('y'))")
-    assert srepr(3*x**3*y, order='old') == "Mul(Integer(3), Symbol('y'), Pow(Symbol('x'), Integer(3)))"
->>>>>>> c9470ac4
+    assert srepr(3*x**3*y, order='old') == "Mul(Integer(3), Symbol('y'), Pow(Symbol('x'), Integer(3)))"