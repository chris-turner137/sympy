from sympy import (Symbol, Wild, GreaterThan, LessThan, StrictGreaterThan,
    StrictLessThan, pi, I, Rational, sympify, symbols, Dummy, Function, flatten
)

from sympy.utilities.pytest import raises, XFAIL
from sympy.utilities.exceptions import SymPyDeprecationWarning

def test_Symbol():
    a = Symbol("a")
    x1 = Symbol("x")
    x2 = Symbol("x")
    xdummy1 = Dummy("x")
    xdummy2 = Dummy("x")

    assert a != x1
    assert a != x2
    assert x1 == x2
    assert x1 != xdummy1
    assert xdummy1 != xdummy2

    assert Symbol("x") == Symbol("x")
    assert Dummy("x") != Dummy("x")
    d = symbols('d', cls=Dummy)
    assert isinstance(d, Dummy)
    c,d = symbols('c,d', cls=Dummy)
    assert isinstance(c, Dummy)
    assert isinstance(d, Dummy)
    raises(TypeError, lambda: Symbol())

def test_Dummy():
    assert Dummy() != Dummy()
    Dummy._count = 0
    d1 = Dummy()
    Dummy._count = 0
    assert d1 == Dummy()

def test_as_dummy():
    x = Symbol('x')
    x1 = x.as_dummy()
    assert x1 != x
    assert x1 != x.as_dummy()

    x = Symbol('x', commutative = False)
    x1 = x.as_dummy()
    assert x1 != x
    assert x1.is_commutative == False

def test_lt_gt():
    from sympy import sympify as S
    x, y = Symbol('x'), Symbol('y')

    assert (x >= y)    == GreaterThan(x, y)
    assert (x >= 0)    == GreaterThan(x, 0)
    assert (x <= y)    == LessThan(x, y)
    assert (x <= 0)    == LessThan(x, 0)

    assert (0 <= x)    == GreaterThan(x, 0)
    assert (0 >= x)    == LessThan(x, 0)
    assert (S(0) >= x) == GreaterThan(0, x)
    assert (S(0) <= x) == LessThan(0, x)

    assert (x > y)    == StrictGreaterThan(x, y)
    assert (x > 0)    == StrictGreaterThan(x, 0)
    assert (x < y)    == StrictLessThan(x, y)
    assert (x < 0)    == StrictLessThan(x, 0)

    assert (0 < x)    == StrictGreaterThan(x, 0)
    assert (0 > x)    == StrictLessThan(x, 0)
    assert (S(0) > x) == StrictGreaterThan(0, x)
    assert (S(0) < x) == StrictLessThan(0, x)

    e = x**2 + 4*x + 1
    assert (e >= 0) == GreaterThan(e, 0)
    assert (0 <= e) == GreaterThan(e, 0)
    assert (e >  0) == StrictGreaterThan(e, 0)
    assert (0 <  e) == StrictGreaterThan(e, 0)

    assert (e <= 0) == LessThan(e, 0)
    assert (0 >= e) == LessThan(e, 0)
    assert (e <  0) == StrictLessThan(e, 0)
    assert (0 >  e) == StrictLessThan(e, 0)

    assert (S(0) >= e) == GreaterThan(0, e)
    assert (S(0) <= e) == LessThan(0, e)
    assert (S(0) <  e) == StrictLessThan(0, e)
    assert (S(0) >  e) == StrictGreaterThan(0, e)

def test_no_len():
    # there should be no len for numbers
    x = Symbol('x')
    raises(TypeError, lambda: len(x))

def test_ineq_unequal():
    S = sympify

    x, y, z = symbols('x,y,z')

    e = (
      S(-1)    >=  x,   S(-1)    >=  y,   S(-1)    >=  z,
      S(-1)    >   x,   S(-1)    >   y,   S(-1)    >   z,
      S(-1)    <=  x,   S(-1)    <=  y,   S(-1)    <=  z,
      S(-1)    <   x,   S(-1)    <   y,   S(-1)    <   z,
      S(0)     >=  x,   S(0)     >=  y,   S(0)     >=  z,
      S(0)     >   x,   S(0)     >   y,   S(0)     >   z,
      S(0)     <=  x,   S(0)     <=  y,   S(0)     <=  z,
      S(0)     <   x,   S(0)     <   y,   S(0)     <   z,
      S('3/7') >=  x,   S('3/7') >=  y,   S('3/7') >=  z,
      S('3/7') >   x,   S('3/7') >   y,   S('3/7') >   z,
      S('3/7') <=  x,   S('3/7') <=  y,   S('3/7') <=  z,
      S('3/7') <   x,   S('3/7') <   y,   S('3/7') <   z,
      S(1.5)   >=  x,   S(1.5)   >=  y,   S(1.5)   >=  z,
      S(1.5)   >   x,   S(1.5)   >   y,   S(1.5)   >   z,
      S(1.5)   <=  x,   S(1.5)   <=  y,   S(1.5)   <=  z,
      S(1.5)   <   x,   S(1.5)   <   y,   S(1.5)   <   z,
      S(2)     >=  x,   S(2)     >=  y,   S(2)     >=  z,
      S(2)     >   x,   S(2)     >   y,   S(2)     >   z,
      S(2)     <=  x,   S(2)     <=  y,   S(2)     <=  z,
      S(2)     <   x,   S(2)     <   y,   S(2)     <   z,
      x      >= -1,   y      >= -1,   z      >= -1,
      x      >  -1,   y      >  -1,   z      >  -1,
      x      <= -1,   y      <= -1,   z      <= -1,
      x      <  -1,   y      <  -1,   z      <  -1,
      x      >=  0,   y      >=  0,   z      >=  0,
      x      >   0,   y      >   0,   z      >   0,
      x      <=  0,   y      <=  0,   z      <=  0,
      x      <   0,   y      <   0,   z      <   0,
      x      >=  1.5, y      >=  1.5, z      >=  1.5,
      x      >   1.5, y      >   1.5, z      >   1.5,
      x      <=  1.5, y      <=  1.5, z      <=  1.5,
      x      <   1.5, y      <   1.5, z      <   1.5,
      x      >=  2,   y      >=  2,   z      >=  2,
      x      >   2,   y      >   2,   z      >   2,
      x      <=  2,   y      <=  2,   z      <=  2,
      x      <   2,   y      <   2,   z      <   2,

      x >= y,  x >= z,  y >= x, y >= z, z >= x, z >= y,
      x >  y,  x >  z,  y >  x, y >  z, z >  x, z >  y,
      x <= y,  x <= z,  y <= x, y <= z, z <= x, z <= y,
      x <  y,  x <  z,  y <  x, y <  z, z <  x, z <  y,

      x - pi >= y + z,  y - pi >= x + z,  z - pi >= x + y,
      x - pi >  y + z,  y - pi >  x + z,  z - pi >  x + y,
      x - pi <= y + z,  y - pi <= x + z,  z - pi <= x + y,
      x - pi <  y + z,  y - pi <  x + z,  z - pi <  x + y,
      True, False
    )

    left_e = e[:-1]
    for i, e1 in enumerate( left_e ):
        for e2 in e[i +1:]:
            assert e1 != e2

def test_Wild_properties():
    # these tests only include Atoms
    x   = Symbol("x")
    y   = Symbol("y")
    p   = Symbol("p", positive=True)
    k   = Symbol("k", integer=True)
    n   = Symbol("n", integer=True, positive=True)

    given_patterns = [ x, y, p, k, -k, n, -n, sympify(-3), sympify(3), pi, Rational(3,2), I ]

    integerp = lambda k : k.is_integer
    positivep = lambda k : k.is_positive
    symbolp = lambda k : k.is_Symbol
    realp = lambda k : k.is_real

    S = Wild("S", properties=[symbolp])
    R = Wild("R", properties=[realp])
    Y = Wild("Y", exclude=[x,p,k,n])
    P = Wild("P", properties=[positivep])
    K = Wild("K", properties=[integerp])
    N = Wild("N", properties=[positivep, integerp])

    given_wildcards = [ S, R, Y, P, K, N ]

    goodmatch = {
        S : (x,y,p,k,n),
        R : (p,k,-k,n,-n,-3,3,pi,Rational(3,2)),
        Y : (y,-3,3,pi,Rational(3,2),I ),
        P : (p, n,3,pi, Rational(3,2)),
        K : (k,-k,n,-n,-3,3),
        N : (n,3)}

    for A in given_wildcards:
        for pat in given_patterns:
            d = pat.match(A)
            if pat in goodmatch[A]:
                assert d[A] in goodmatch[A]
            else:
                assert d == None

@XFAIL
def test_symbols_each_char():
    # XXX: Because of the way the warnings filters work, this will fail if it's
    # run more than once in the same session.  See issue 2492.
    import warnings
    # each_char is deprecated and emits a warning.

    w = Symbol('w')
    x = Symbol('x')
    y = Symbol('y')
    z = Symbol('z')

    # First, test the warning
<<<<<<< HEAD
    warnings.filterwarnings("error", "The each_char option to symbols\(\) and var\(\) is "
        "deprecated.  Separate symbol names by spaces or commas instead.")
    raises(SymPyDeprecationWarning, lambda: symbols('xyz', each_char=True))
    raises(SymPyDeprecationWarning, lambda: symbols('xyz', each_char=False))
=======
    warnings.filterwarnings("error")
    raises(UserWarning, "symbols('xyz', each_char=True)")
    raises(UserWarning, "symbols('xyz', each_char=False)")
>>>>>>> a3d18055
    # now test the actual output
    warnings.filterwarnings("ignore")
    assert symbols(['wx', 'yz'], each_char=True) == [(w, x), (y, z)]
    assert all(w.is_Function for w in flatten(symbols(['wx', 'yz'], each_char=True, cls=Function)))
    assert symbols('xyz', each_char=True) == (x, y, z)
    assert symbols('x,', each_char=True) == (x,)
    assert symbols('x y z', each_char=True) == symbols('x,y,z', each_char=True) == (x, y, z)
    assert symbols('xyz', each_char=False) == Symbol('xyz')
    a, b = symbols('x y', each_char=False, real=True)
    assert a.is_real and b.is_real
    assert 'each_char' not in a.assumptions0

    assert symbols('x0:0', each_char=False) == ()
    assert symbols('x0:1', each_char=False) == (Symbol('x0'),)
    assert symbols('x0:3', each_char=False) == (Symbol('x0'), Symbol('x1'), Symbol('x2'))
    assert symbols('x:0', each_char=False) == ()
    assert symbols('x:1', each_char=False) == (Symbol('x0'),)
    assert symbols('x:3', each_char=False) == (Symbol('x0'), Symbol('x1'), Symbol('x2'))
    assert symbols('x1:1', each_char=False) == ()
    assert symbols('x1:2', each_char=False) == (Symbol('x1'),)
    assert symbols('x1:3', each_char=False) == (Symbol('x1'), Symbol('x2'))

    # Keep testing reasonably thread safe, so reset the warning
    warnings.filterwarnings("default", "The each_char option to symbols\(\) and var\(\) is "
        "deprecated.  Separate symbol names by spaces or commas instead.")
    # Note, in Python 2.6+, this can be done more nicely using the
    # warnings.catch_warnings context manager.
    # See http://docs.python.org/library/warnings#testing-warnings.

def test_symbols():
    x = Symbol('x')
    y = Symbol('y')
    z = Symbol('z')

    assert symbols('x') == x
    assert symbols('x ') == x
    assert symbols(' x ') == x
    assert symbols('x,') == (x,)
    assert symbols('x, ') == (x,)
    assert symbols('x ,') == (x,)

    assert symbols('x , y') == (x, y)

    assert symbols('x,y,z') == (x, y, z)
    assert symbols('x y z') == (x, y, z)

    assert symbols('x,y,z,') == (x, y, z)
    assert symbols('x y z ') == (x, y, z)

    xyz = Symbol('xyz')
    abc = Symbol('abc')

    assert symbols('xyz') == xyz
    assert symbols('xyz,') == (xyz,)
    assert symbols('xyz,abc') == (xyz, abc)

    assert symbols(('xyz',)) == (xyz,)
    assert symbols(('xyz,',)) == ((xyz,),)
    assert symbols(('x,y,z,',)) == ((x, y, z),)
    assert symbols(('xyz', 'abc')) == (xyz, abc)
    assert symbols(('xyz,abc',)) == ((xyz, abc),)
    assert symbols(('xyz,abc', 'x,y,z')) == ((xyz, abc), (x, y, z))

    assert symbols(('x', 'y', 'z')) == (x, y, z)
    assert symbols(['x', 'y', 'z']) == [x, y, z]
    assert symbols(set(['x', 'y', 'z'])) == set([x, y, z])

    raises(ValueError, lambda: symbols(''))
    raises(ValueError, lambda: symbols(','))
    raises(ValueError, lambda: symbols('x,,y,,z'))
    raises(ValueError, lambda: symbols(('x', '', 'y', '', 'z')))

    a, b = symbols('x,y', real=True)
    assert a.is_real and b.is_real

    x0 = Symbol('x0')
    x1 = Symbol('x1')
    x2 = Symbol('x2')

    y0 = Symbol('y0')
    y1 = Symbol('y1')

    assert symbols('x0:0') == ()
    assert symbols('x0:1') == (x0,)
    assert symbols('x0:2') == (x0, x1)
    assert symbols('x0:3') == (x0, x1, x2)

    assert symbols('x:0') == ()
    assert symbols('x:1') == (x0,)
    assert symbols('x:2') == (x0, x1)
    assert symbols('x:3') == (x0, x1, x2)

    assert symbols('x1:1') == ()
    assert symbols('x1:2') == (x1,)
    assert symbols('x1:3') == (x1, x2)

    assert symbols('x1:3,x,y,z') == (x1, x2, x, y, z)

    assert symbols('x:3,y:2') == (x0, x1, x2, y0, y1)
    assert symbols(('x:3', 'y:2')) == ((x0, x1, x2), (y0, y1))

    a = Symbol('a')
    b = Symbol('b')
    c = Symbol('c')
    d = Symbol('d')

    assert symbols('x:z') == (x, y, z)
    assert symbols('a:d,x:z') == (a, b, c, d, x, y, z)
    assert symbols(('a:d', 'x:z')) == ((a, b, c, d), (x, y, z))

def test_call():
    f = Symbol('f')
    assert f(2)<|MERGE_RESOLUTION|>--- conflicted
+++ resolved
@@ -203,16 +203,9 @@
     z = Symbol('z')
 
     # First, test the warning
-<<<<<<< HEAD
-    warnings.filterwarnings("error", "The each_char option to symbols\(\) and var\(\) is "
-        "deprecated.  Separate symbol names by spaces or commas instead.")
-    raises(SymPyDeprecationWarning, lambda: symbols('xyz', each_char=True))
-    raises(SymPyDeprecationWarning, lambda: symbols('xyz', each_char=False))
-=======
     warnings.filterwarnings("error")
-    raises(UserWarning, "symbols('xyz', each_char=True)")
-    raises(UserWarning, "symbols('xyz', each_char=False)")
->>>>>>> a3d18055
+    raises(UserWarning, lambda: symbols('xyz', each_char=True))
+    raises(UserWarning, lambda: symbols('xyz', each_char=False))
     # now test the actual output
     warnings.filterwarnings("ignore")
     assert symbols(['wx', 'yz'], each_char=True) == [(w, x), (y, z)]
