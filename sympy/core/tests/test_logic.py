--- conflicted
+++ resolved
@@ -40,13 +40,8 @@
     assert And('a','b','c') == And('c','a','b')
 
 def test_logic_onearg():
-<<<<<<< HEAD
-    raises(TypeError, lambda: And())
-    raises(TypeError, lambda: Or ())
-=======
     assert And() == True
     assert Or() == False
->>>>>>> 111dda03
 
     assert And(T)   == T
     assert And(F)   == F
