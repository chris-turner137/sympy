--- conflicted
+++ resolved
@@ -312,15 +312,11 @@
     assert a.lame_coefficients() == (1, a.y, 1)
 
 
-<<<<<<< HEAD
-def test_connect_to_cartesian():
-    a = CoordSysCartesian('a')
-=======
+
 def test_transformation_equations():
     from sympy import symbols
     x, y, z = symbols('x y z')
     a = CoordSys3D('a')
->>>>>>> 61cde9aa
     # Str
     a._connect_to_standard_cartesian('spherical')
     assert a._transformation_equations() == (a.x * sin(a.y) * cos(a.z),
